--- conflicted
+++ resolved
@@ -2,34 +2,14 @@
 #
 # Creates the API documentation for igraph's Python interface using PyDoctor
 #
-<<<<<<< HEAD
 # Usage: ./mkdoc.sh (makes API and tutorial docs)
-=======
-# Usage: ./mkdoc.sh (makes API docs)
-#        ./mkdoc.sh -t (makes tutorials)
-
-
-DOC_TYPE=api
-
-while getopts ":t::" OPTION; do
-  case $OPTION in
-    t)
-      DOC_TYPE=tutorial
-    ;;
-    \?)
-      echo "Usage: $0 [-t]"
-	;;
-  esac
-done
-
->>>>>>> b8062f9d
 
 SCRIPTS_FOLDER=`dirname $0`
 
 cd ${SCRIPTS_FOLDER}/..
 ROOT_FOLDER=`pwd`
 DOC_SOURCE_FOLDER=${ROOT_FOLDER}/doc/source
-DOC_TUTORIAL_FOLDER=${ROOT_FOLDER}/doc/html
+DOC_HTML_FOLDER=${ROOT_FOLDER}/doc/html
 
 cd ${ROOT_FOLDER}
 
@@ -37,7 +17,6 @@
 if [ ! -d ".venv" ]; then
   python3 -m venv .venv
 
-<<<<<<< HEAD
   # Install sphinx, matplotlib, wheel, and pydoctor into the venv
   .venv/bin/pip install sphinx sphinxbootstrap4theme matplotlib
   .venv/bin/pip install -U pydoctor wheel 
@@ -47,34 +26,6 @@
 
 fi
 
-=======
-# Make tutorial only if requested
-if [ ${DOC_TYPE} == "tutorial" ]; then
-    # Install pydoctor into the venv
-    .venv/bin/pip install sphinx sphinxbootstrap4theme
-
-    # Make sphinx tutorials
-    .venv/bin/python -m sphinx.cmd.build ${DOC_SOURCE_FOLDER} ${DOC_TUTORIAL_FOLDER}
-    exit $?
-fi
-
-# Install pydoctor into the venv
-.venv/bin/pip install -U pydoctor wheel
-PYDOCTOR=.venv/bin/pydoctor
-if [ ! -f ${PYDOCTOR} ]; then
-  echo "PyDoctor not installed in the virtualenv of the project, exiting..."
-  exit 1
-fi
-
-PWD=`pwd`
-
-echo "Patching PyDoctor..."
-$SCRIPTS_FOLDER/patch-pydoctor.sh ${ROOT_FOLDER} ${SCRIPTS_FOLDER}
-
-echo "Removing existing documentation..."
-rm -rf "${DOC_API_FOLDER}/html" "${DOC_API_FOLDER}/pdf"
-
->>>>>>> b8062f9d
 echo "Removing existing igraph and python-igraph eggs from virtualenv..."
 SITE_PACKAGES_DIR=`.venv/bin/python3 -c 'import sysconfig; print(sysconfig.get_paths()["purelib"])'`
 rm -rf "${SITE_PACKAGES_DIR}"/igraph*.egg
@@ -90,12 +41,12 @@
 
 
 # Remove previous docs
-rm -rf "${DOC_TUTORIAL_FOLDER}"
+rm -rf "${DOC_HTML_FOLDER}"
 
 
 # Make sphinx
 echo "Generating HTML documentation..."
-.venv/bin/python -m sphinx.cmd.build ${DOC_SOURCE_FOLDER} ${DOC_TUTORIAL_FOLDER}
+.venv/bin/python -m sphinx.cmd.build ${DOC_SOURCE_FOLDER} ${DOC_HTML_FOLDER}
 
 #PWD=`pwd`
 #DOC_API_FOLDER=${ROOT_FOLDER}/doc/api
@@ -115,7 +66,7 @@
 #fi
 #
 #echo ""
-#echo "HTML documentation generated in ${DOC_TUTORIAL_FOLDER}/html"
+#echo "HTML documentation generated in ${DOC_HTML_FOLDER}/html"
 #if [ "x${DASH_READY}" = x1 ]; then
 #    echo "Dash docset generated in ${DOC_API_FOLDER}/python-igraph.docset"
 #fi
