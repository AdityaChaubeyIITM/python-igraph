/* vim:set ts=4 sw=2 sts=2 et:  */
/*
   IGraph library.
   Copyright (C) 2006-2012  Tamas Nepusz <ntamas@gmail.com>

   This program is free software; you can redistribute it and/or modify
   it under the terms of the GNU General Public License as published by
   the Free Software Foundation; either version 2 of the License, or
   (at your option) any later version.

   This program is distributed in the hope that it will be useful,
   but WITHOUT ANY WARRANTY; without even the implied warranty of
   MERCHANTABILITY or FITNESS FOR A PARTICULAR PURPOSE.  See the
   GNU General Public License for more details.

   You should have received a copy of the GNU General Public License
   along with this program; if not, write to the Free Software
   Foundation, Inc.,  51 Franklin Street, Fifth Floor, Boston, MA
   02110-1301 USA

*/

#include "common.h"
#include "convert.h"
#include "error.h"
#include "graphobject.h"


/** \ingroup python_interface_graph
 * \brief Creates the disjoint union of two or more graphs
 */
PyObject *igraphmodule__disjoint_union(PyObject *self,
		PyObject *args, PyObject *kwds)
{
  static char* kwlist[] = { "graphs", NULL };
  PyObject *it, *graphs;
  Py_ssize_t no_of_graphs;
  igraph_vector_ptr_t gs;
  PyObject *result;
  PyTypeObject *result_type;
  igraph_t g;

  if (!PyArg_ParseTupleAndKeywords(args, kwds, "O", kwlist,
      &graphs))
    return NULL;

  /* Needs to be an iterable */
  it = PyObject_GetIter(graphs);
  if (!it) {
      Py_DECREF(it);
      return igraphmodule_handle_igraph_error();
  }

  /* Get all elements, store the graphs in an igraph_vector_ptr */
  if (igraph_vector_ptr_init(&gs, 0)) {
    Py_DECREF(it);
    return igraphmodule_handle_igraph_error();
  }
  if (igraphmodule_append_PyIter_of_graphs_to_vector_ptr_t_with_type(it, &gs, &result_type)) {
    Py_DECREF(it);
    igraph_vector_ptr_destroy(&gs);
    return NULL;
  }
  Py_DECREF(it);
  no_of_graphs = igraph_vector_ptr_size(&gs);

  /* Create disjoint union */
  if (igraph_disjoint_union_many(&g, &gs)) {
    igraph_vector_ptr_destroy(&gs);
    igraphmodule_handle_igraph_error();
    return NULL;
  }

  igraph_vector_ptr_destroy(&gs);

  /* this is correct as long as attributes are not copied by the
   * operator. if they are copied, the initialization should not empty
   * the attribute hashes */
  if (no_of_graphs > 0) {
    result = igraphmodule_Graph_subclass_from_igraph_t(
        result_type,
        &g);
  }
  else {
    result = igraphmodule_Graph_from_igraph_t(&g);
  }

  return result;
}


/** \ingroup python_interface_graph
 * \brief Creates the union of two or more graphs
 */
PyObject *igraphmodule__union(PyObject *self,
		PyObject *args, PyObject *kwds)
{
  static char* kwlist[] = { "graphs", "edgemaps", NULL };
  PyObject *it, *em_list = 0, *graphs, *with_edgemaps_o;
  int with_edgemaps = 0;
  Py_ssize_t i, j, no_of_graphs;
  igraph_vector_ptr_t gs;
  igraphmodule_GraphObject *o;
  PyObject *result;
  PyTypeObject *result_type;
  igraph_t g;

  if (!PyArg_ParseTupleAndKeywords(args, kwds, "O|O", kwlist,
      &graphs, &with_edgemaps_o))
    return NULL;

  if (PyObject_IsTrue(with_edgemaps_o))
    with_edgemaps = 1;

  /* Needs to be an iterable */
  it = PyObject_GetIter(graphs);
  if (!it) {
      Py_DECREF(it);
      return igraphmodule_handle_igraph_error();
  }

  /* Get all elements, store the graphs in an igraph_vector_ptr */
  if (igraph_vector_ptr_init(&gs, 0)) {
    Py_DECREF(it);
    return igraphmodule_handle_igraph_error();
  }
  if (igraphmodule_append_PyIter_of_graphs_to_vector_ptr_t_with_type(it, &gs, &result_type)) {
    Py_DECREF(it);
    igraph_vector_ptr_destroy(&gs);
    return NULL;
  }
  Py_DECREF(it);

  no_of_graphs = igraph_vector_ptr_size(&gs);

  if (with_edgemaps) {
    /* prepare edgemaps */
<<<<<<< HEAD
    igraph_vector_int_list_t edgemaps;
    if (igraph_vector_int_list_init(&edgemaps, 0)) {
=======
    igraph_vector_ptr_t edgemaps;

    if (igraph_vector_ptr_init(&edgemaps, 0)) {
>>>>>>> fe74da13
      return igraphmodule_handle_igraph_error();
    }

    /* Create union */
    if (igraph_union_many(&g, &gs, &edgemaps)) {
      igraph_vector_ptr_destroy(&gs);
      igraph_vector_int_list_destroy(&edgemaps);
      igraphmodule_handle_igraph_error();
      return NULL;
    }

    /* extract edgemaps */
    em_list = PyList_New(no_of_graphs);
    for (i = 0; i < no_of_graphs; i++) {
      Py_ssize_t no_of_edges = igraph_ecount(VECTOR(gs)[i]);
      igraph_vector_int_t *map = igraph_vector_int_list_get_ptr(&edgemaps, i);
      PyObject *emi = PyList_New(no_of_edges);
      if (emi) {
        for (j = 0; j < no_of_edges; j++) {
          PyObject *dest = igraphmodule_integer_t_to_PyObject(VECTOR(*map)[j]);
          if (!dest || PyList_SetItem(emi, j, dest)) {
            igraph_vector_ptr_destroy(&gs);
            igraph_vector_int_list_destroy(&edgemaps);
            Py_XDECREF(dest);
            Py_DECREF(emi);
            Py_DECREF(em_list);
            return NULL;
          }
        }
      }
      if (!emi || PyList_SetItem(em_list, i, emi)) {
        igraph_vector_ptr_destroy(&gs);
        igraph_vector_int_list_destroy(&edgemaps);
        Py_XDECREF(emi);
        Py_DECREF(em_list);
        return NULL;
      }
<<<<<<< HEAD
    }
    igraph_vector_int_list_destroy(&edgemaps);
  } else {
=======
      PyList_SET_ITEM(em_list, (Py_ssize_t) i, emi);
      igraph_vector_destroy(map);
    }
    igraph_vector_ptr_destroy_all(&edgemaps);
  }
  else {
>>>>>>> fe74da13
    /* Create union */
    if (igraph_union_many(&g, &gs, /* edgemaps */ 0)) {
      igraph_vector_ptr_destroy(&gs);
      igraphmodule_handle_igraph_error();
      return NULL;
    }
  }

  igraph_vector_ptr_destroy(&gs);

  /* this is correct as long as attributes are not copied by the
   * operator. if they are copied, the initialization should not empty
   * the attribute hashes */
  if (no_of_graphs > 0) {
    o = (igraphmodule_GraphObject*) igraphmodule_Graph_subclass_from_igraph_t(
        result_type,
        &g);
  }
  else {
    o = (igraphmodule_GraphObject*) igraphmodule_Graph_from_igraph_t(&g);
  }

  if (with_edgemaps) {
    /* wrap in a dictionary */
    result = PyDict_New();
    PyDict_SetItemString(result, "graph", (PyObject *) o);
    Py_DECREF(o);
    PyDict_SetItemString(result, "edgemaps", em_list);
  }
  else {
    result = (PyObject *) o;
  }

  return result;
}

/** \ingroup python_interface_graph
 * \brief Creates the intersection of two or more graphs
 */
PyObject *igraphmodule__intersection(PyObject *self,
		PyObject *args, PyObject *kwds)
{
  static char* kwlist[] = { "graphs", "edgemaps", NULL };
  PyObject *it, *em_list = 0, *graphs, *with_edgemaps_o;
  int with_edgemaps = 0;
  Py_ssize_t i, j, no_of_graphs;
  igraph_vector_ptr_t gs;
  igraphmodule_GraphObject *o;
  PyObject *result;
  PyTypeObject *result_type;
  igraph_t g;

  if (!PyArg_ParseTupleAndKeywords(args, kwds, "O|O", kwlist,
      &graphs, &with_edgemaps_o))
    return NULL;

  if (PyObject_IsTrue(with_edgemaps_o))
    with_edgemaps = 1;

  /* Needs to be an iterable */
  it = PyObject_GetIter(graphs);
  if (!it) {
      Py_DECREF(it);
      return igraphmodule_handle_igraph_error();
  }

  /* Get all elements, store the graphs in an igraph_vector_ptr */
  if (igraph_vector_ptr_init(&gs, 0)) {
    Py_DECREF(it);
    return igraphmodule_handle_igraph_error();
  }
  if (igraphmodule_append_PyIter_of_graphs_to_vector_ptr_t_with_type(it, &gs, &result_type)) {
    Py_DECREF(it);
    igraph_vector_ptr_destroy(&gs);
    return NULL;
  }
  Py_DECREF(it);
  no_of_graphs = igraph_vector_ptr_size(&gs);

  if (with_edgemaps) {
    /* prepare edgemaps */
    igraph_vector_int_list_t edgemaps;
    if (igraph_vector_int_list_init(&edgemaps, 0)) {
      return igraphmodule_handle_igraph_error();
    }

    /* Create intersection */
    if (igraph_intersection_many(&g, &gs, &edgemaps)) {
      igraph_vector_ptr_destroy(&gs);
      igraph_vector_int_list_destroy(&edgemaps);
      igraphmodule_handle_igraph_error();
      return NULL;
    }

    em_list = PyList_New((Py_ssize_t) no_of_graphs);
    for (i = 0; i < no_of_graphs; i++) {
      Py_ssize_t no_of_edges = igraph_ecount(VECTOR(gs)[i]);
      igraph_vector_int_t *map = igraph_vector_int_list_get_ptr(&edgemaps, i);
      PyObject *emi = PyList_New(no_of_edges);
      if (emi) {
        for (j = 0; j < no_of_edges; j++) {
          PyObject *dest = igraphmodule_integer_t_to_PyObject(VECTOR(*map)[j]);
          if (!dest || PyList_SetItem(emi, j, dest)) {
            igraph_vector_ptr_destroy(&gs);
            igraph_vector_int_list_destroy(&edgemaps);
            Py_XDECREF(dest);
            Py_DECREF(emi);
            Py_DECREF(em_list);
            return NULL;
          }
        }
      }
      if (!emi || PyList_SetItem(em_list, i, emi)) {
        igraph_vector_ptr_destroy(&gs);
        igraph_vector_int_list_destroy(&edgemaps);
        Py_XDECREF(emi);
        Py_DECREF(em_list);
        return NULL;
      }
<<<<<<< HEAD
    }
    igraph_vector_int_list_destroy(&edgemaps);
=======
      PyList_SET_ITEM(em_list, (Py_ssize_t) i, emi);
      igraph_vector_destroy(map);
    }
    igraph_vector_ptr_destroy_all(&edgemaps);
>>>>>>> fe74da13

  } 
  else {
    /* Create intersection */
    if (igraph_intersection_many(&g, &gs, /* edgemaps */ 0)) {
      igraph_vector_ptr_destroy(&gs);
      igraphmodule_handle_igraph_error();
      return NULL;
    }
  }

  igraph_vector_ptr_destroy(&gs);

  /* this is correct as long as attributes are not copied by the
   * operator. if they are copied, the initialization should not empty
   * the attribute hashes */
  if (no_of_graphs > 0) {
    o = (igraphmodule_GraphObject*) igraphmodule_Graph_subclass_from_igraph_t(
        result_type,
        &g);
  }
  else {
    o = (igraphmodule_GraphObject*) igraphmodule_Graph_from_igraph_t(&g);
  }

  if (with_edgemaps) {
    /* wrap in a dictionary */
    result = PyDict_New();
    PyDict_SetItemString(result, "graph", (PyObject *) o);
    Py_DECREF(o);
    PyDict_SetItemString(result, "edgemaps", em_list);
    Py_DECREF(em_list);
  }
  else {
    result = (PyObject *) o;
  }

  return result;
}

<|MERGE_RESOLUTION|>--- conflicted
+++ resolved
@@ -80,8 +80,7 @@
     result = igraphmodule_Graph_subclass_from_igraph_t(
         result_type,
         &g);
-  }
-  else {
+  } else {
     result = igraphmodule_Graph_from_igraph_t(&g);
   }
 
@@ -135,14 +134,8 @@
 
   if (with_edgemaps) {
     /* prepare edgemaps */
-<<<<<<< HEAD
     igraph_vector_int_list_t edgemaps;
     if (igraph_vector_int_list_init(&edgemaps, 0)) {
-=======
-    igraph_vector_ptr_t edgemaps;
-
-    if (igraph_vector_ptr_init(&edgemaps, 0)) {
->>>>>>> fe74da13
       return igraphmodule_handle_igraph_error();
     }
 
@@ -180,18 +173,9 @@
         Py_DECREF(em_list);
         return NULL;
       }
-<<<<<<< HEAD
     }
     igraph_vector_int_list_destroy(&edgemaps);
   } else {
-=======
-      PyList_SET_ITEM(em_list, (Py_ssize_t) i, emi);
-      igraph_vector_destroy(map);
-    }
-    igraph_vector_ptr_destroy_all(&edgemaps);
-  }
-  else {
->>>>>>> fe74da13
     /* Create union */
     if (igraph_union_many(&g, &gs, /* edgemaps */ 0)) {
       igraph_vector_ptr_destroy(&gs);
@@ -209,8 +193,7 @@
     o = (igraphmodule_GraphObject*) igraphmodule_Graph_subclass_from_igraph_t(
         result_type,
         &g);
-  }
-  else {
+  } else {
     o = (igraphmodule_GraphObject*) igraphmodule_Graph_from_igraph_t(&g);
   }
 
@@ -220,8 +203,7 @@
     PyDict_SetItemString(result, "graph", (PyObject *) o);
     Py_DECREF(o);
     PyDict_SetItemString(result, "edgemaps", em_list);
-  }
-  else {
+  } else {
     result = (PyObject *) o;
   }
 
@@ -311,18 +293,9 @@
         Py_DECREF(em_list);
         return NULL;
       }
-<<<<<<< HEAD
     }
     igraph_vector_int_list_destroy(&edgemaps);
-=======
-      PyList_SET_ITEM(em_list, (Py_ssize_t) i, emi);
-      igraph_vector_destroy(map);
-    }
-    igraph_vector_ptr_destroy_all(&edgemaps);
->>>>>>> fe74da13
-
-  } 
-  else {
+  } else {
     /* Create intersection */
     if (igraph_intersection_many(&g, &gs, /* edgemaps */ 0)) {
       igraph_vector_ptr_destroy(&gs);
@@ -340,8 +313,7 @@
     o = (igraphmodule_GraphObject*) igraphmodule_Graph_subclass_from_igraph_t(
         result_type,
         &g);
-  }
-  else {
+  } else {
     o = (igraphmodule_GraphObject*) igraphmodule_Graph_from_igraph_t(&g);
   }
 
@@ -352,8 +324,7 @@
     Py_DECREF(o);
     PyDict_SetItemString(result, "edgemaps", em_list);
     Py_DECREF(em_list);
-  }
-  else {
+  } else {
     result = (PyObject *) o;
   }
 
