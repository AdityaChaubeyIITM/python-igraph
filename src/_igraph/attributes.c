--- conflicted
+++ resolved
@@ -33,11 +33,11 @@
 }
 
 static INLINE int PyObject_allowed_in_numeric_attribute(PyObject* o) {
-  return o == Py_None || PyNumber_Check(o);
+  return o == Py_None || (o != 0 && PyNumber_Check(o));
 }
 
 static INLINE int PyObject_allowed_in_string_attribute(PyObject* o) {
-  return o == Py_None || PyBaseString_Check(o);
+  return o == Py_None || (o != 0 && PyBaseString_Check(o));
 }
 
 int igraphmodule_i_attribute_struct_init(igraphmodule_i_attribute_struct *attrs) {
@@ -412,17 +412,10 @@
       pos = 0;
       while (PyDict_Next(fromattrs->attrs[i], &pos, &key, &value)) {
         /* value is only borrowed, so copy it */
-<<<<<<< HEAD
         if (i > 0) {
-          newval=PyList_New(PyList_GET_SIZE(value));
-          for (j = 0; j < PyList_GET_SIZE(value); j++) {
+          newval = PyList_New(PyList_Size(value));
+          for (j = 0; j < PyList_Size(value); j++) {
             o = PyList_GetItem(value, j);
-=======
-        if (i>0) {
-          newval=PyList_New(PyList_Size(value));
-          for (j=0; j < PyList_Size(value); j++) {
-            o=PyList_GetItem(value, j);
->>>>>>> 50d419b3
             Py_INCREF(o);
             PyList_SetItem(newval, j, o);
           }
@@ -575,13 +568,9 @@
           o = 0;
           break;
         }
-<<<<<<< HEAD
         if (o) {
-          PyList_SET_ITEM(value, i + j, o);
+          PyList_SetItem(value, i + j, o);
         }
-=======
-        if (o) PyList_SetItem(value, i+j, o);
->>>>>>> 50d419b3
       }
 
       /* Invalidate the vertex name index if needed */
@@ -791,11 +780,7 @@
           break;
         }
         if (o) {
-<<<<<<< HEAD
-          PyList_SET_ITEM(value, i + j, o);
-=======
-          PyList_SetItem(value, i+j, o);
->>>>>>> 50d419b3
+          PyList_SetItem(value, i + j, o);
         }
       }
 
@@ -1096,20 +1081,16 @@
         Py_DECREF(res);
         return 0;
       }
-<<<<<<< HEAD
-      item = PyList_GET_ITEM(
+
+      item = PyList_GetItem(
         values, VECTOR(*v)[(igraph_integer_t)(n * PyFloat_AsDouble(num))]
       );
-=======
-
-      item = PyList_GetItem(values, (Py_ssize_t)VECTOR(*v)[(long int)(n*PyFloat_AsDouble(num))]);
       if (item == 0) {
         Py_DECREF(random_func);
         Py_DECREF(res);
         return 0;
       }
 
->>>>>>> 50d419b3
       Py_DECREF(num);
     } else {
       item = Py_None;
@@ -1625,39 +1606,25 @@
 
   /* Go on with the checks */
   is_numeric = is_string = is_boolean = 1;
-<<<<<<< HEAD
   if (attrnum > 0) {
+    PyObject *item;
     for (i = 0; i < j && is_numeric; i++) {
-      if (!PyObject_allowed_in_numeric_attribute(PyList_GET_ITEM(o, i))) {
+      item = PyList_GetItem(o, i);
+      if (!PyObject_allowed_in_numeric_attribute(item)) {
         is_numeric = 0;
       }
     }
     for (i = 0; i < j && is_string; i++) {
-      if (!PyObject_allowed_in_string_attribute(PyList_GET_ITEM(o, i))) {
+      item = PyList_GetItem(o, i);
+      if (!PyObject_allowed_in_string_attribute(item)) {
         is_string = 0;
       }
     }
     for (i = 0; i < j && is_boolean; i++) {
-      if (!PyObject_allowed_in_boolean_attribute(PyList_GET_ITEM(o, i))) {
+      item = PyList_GetItem(o, i);
+      if (!PyObject_allowed_in_boolean_attribute(item)) {
         is_boolean = 0;
       }
-=======
-  if (attrnum>0) {
-
-    for (i=0; i<j && is_numeric; i++) {
-      PyObject *item = PyList_GetItem(o, i);
-      if (item != Py_None && !PyNumber_Check(item)) is_numeric=0;
-    }
-    for (i=0; i<j && is_string; i++) {
-      PyObject *item = PyList_GetItem(o, i);
-      if (item != Py_None && !PyBaseString_Check(item))
-        is_string=0;
-    }
-    for (i=0; i<j && is_boolean; i++) {
-      PyObject *item = PyList_GetItem(o, i);
-      if (item != Py_None && item != Py_True && item != Py_False)
-        is_boolean=0;
->>>>>>> 50d419b3
     }
   } else {
     if (!PyObject_allowed_in_numeric_attribute(o)) {
