/* vim:set ts=2 sw=2 sts=2 et: */
/*
   IGraph library.
   Copyright (C) 2006-2012  Tamas Nepusz <ntamas@gmail.com>

   This program is free software; you can redistribute it and/or modify
   it under the terms of the GNU General Public License as published by
   the Free Software Foundation; either version 2 of the License, or
   (at your option) any later version.

   This program is distributed in the hope that it will be useful,
   but WITHOUT ANY WARRANTY; without even the implied warranty of
   MERCHANTABILITY or FITNESS FOR A PARTICULAR PURPOSE.  See the
   GNU General Public License for more details.

   You should have received a copy of the GNU General Public License
   along with this program; if not, write to the Free Software
   Foundation, Inc.,  51 Franklin Street, Fifth Floor, Boston, MA
   02110-1301 USA

*/

/************************ Miscellaneous functions *************************/

#include <limits.h>
#include "attributes.h"
#include "convert.h"
#include "edgeseqobject.h"
#include "edgeobject.h"
#include "error.h"
#include "graphobject.h"
#include "memory.h"
#include "pyhelpers.h"
#include "vertexseqobject.h"
#include "vertexobject.h"

#if defined(_MSC_VER)
  #define strcasecmp _stricmp
#endif

/**
 * \brief Converts a Python long to a C int
 *
 * This is similar to PyLong_AsLong, but it checks for overflow first and
 * throws an exception if necessary. This variant is needed for enum conversions
 * because we assume that enums fit into an int.
 *
 * Returns -1 if there was an error, 0 otherwise.
 */
int PyLong_AsInt(PyObject* obj, int* result) {
  long dummy = PyLong_AsLong(obj);
  if (dummy < INT_MIN) {
    PyErr_SetString(PyExc_OverflowError, "long integer too small for conversion to C int");
    return -1;
  }
  if (dummy > INT_MAX) {
    PyErr_SetString(PyExc_OverflowError, "long integer too large for conversion to C int");
    return -1;
  }
  *result = dummy;
  return 0;
}

/**
 * \ingroup python_interface_conversion
 * \brief Converts a Python object to a corresponding igraph enum.
 *
 * The numeric value is returned as an integer that must be converted
 * explicitly to the corresponding igraph enum type. This is to allow one
 * to use the same common conversion routine for multiple enum types.
 *
 * \param o a Python object to be converted
 * \param translation the translation table between strings and the
 *   enum values. Strings are treated as case-insensitive, but it is
 *   assumed that the translation table keys are lowercase. The last
 *   entry of the table must contain NULL values.
 * \param result the result is returned here. The default value must be
 *   passed in before calling this function, since this value is
 *   returned untouched if the given Python object is Py_None.
 * \return 0 if everything is OK, 1 otherwise. An appropriate exception
 *   is raised in this case.
 */
int igraphmodule_PyObject_to_enum(PyObject *o,
  igraphmodule_enum_translation_table_entry_t* table,
  int *result) {

  char *s, *s2;
  int i, best, best_result, best_unique;

  if (o == 0 || o == Py_None)
    return 0;

  if (PyLong_Check(o))
    return PyLong_AsInt(o, result);

  s = PyUnicode_CopyAsString(o);
  if (s == 0) {
    PyErr_SetString(PyExc_TypeError, "int, long or string expected");
    return -1;
  }

  /* Convert string to lowercase */
  for (s2 = s; *s2; s2++) {
    *s2 = tolower(*s2);
  }

  /* Search for matches */
  best = 0; best_unique = 0; best_result = -1;
  while (table->name != 0) {
    if (strcmp(s, table->name) == 0) {
      /* Exact match found */
      *result = table->value;
      free(s);
      return 0;
    }

    /* Find length of longest prefix that matches */
    for (i = 0; s[i] == table->name[i]; i++);

    if (i > best) {
      /* Found a better match than before */
      best = i; best_unique = 1; best_result = table->value;
    } else if (i == best) {
      /* Best match is not unique */
      best_unique = 0;
    }

    table++;
  }

  free(s);

  if (best_unique) {
    PY_IGRAPH_DEPRECATED(
      "Partial string matches of enum members are deprecated since igraph 0.9.3; "
      "use strings that identify an enum member unambiguously."
    );

    *result = best_result;
    return 0;
  } else {
    PyErr_SetObject(PyExc_ValueError, o);
    return -1;
  }
}

/**
 * \ingroup python_interface_conversion
 * \brief Converts a Python object to a corresponding igraph enum, strictly.
 *
 * The numeric value is returned as an integer that must be converted
 * explicitly to the corresponding igraph enum type. This is to allow one
 * to use the same common conversion routine for multiple enum types.
 *
 * \param o a Python object to be converted
 * \param translation the translation table between strings and the
 *   enum values. Strings are treated as case-insensitive, but it is
 *   assumed that the translation table keys are lowercase. The last
 *   entry of the table must contain NULL values.
 * \param result the result is returned here. The default value must be
 *   passed in before calling this function, since this value is
 *   returned untouched if the given Python object is Py_None.
 * \return 0 if everything is OK, -1 otherwise. An appropriate exception
 *   is raised in this case.
 */
int igraphmodule_PyObject_to_enum_strict(PyObject *o,
  igraphmodule_enum_translation_table_entry_t* table,
  int *result) {
    char *s, *s2;

    if (o == 0 || o == Py_None) {
      return 0;
    }

    if (PyLong_Check(o)) {
      return PyLong_AsInt(o, result);
    }

    s = PyUnicode_CopyAsString(o);
    if (s == 0) {
      PyErr_SetString(PyExc_TypeError, "int, long or string expected");
      return -1;
    }

    /* Convert string to lowercase */
    for (s2 = s; *s2; s2++) {
      *s2 = tolower(*s2);
    }

    /* Search for exact matches */
    while (table->name != 0) {
      if (strcmp(s, table->name) == 0) {
        *result = table->value;
        free(s);
        return 0;
      }
      table++;
    }

    free(s);
    PyErr_SetObject(PyExc_ValueError, o);

    return -1;
}

/**
 * \ingroup python_interface_conversion
 * \brief Converts a Python object to an igraph \c igraph_neimode_t
 */
int igraphmodule_PyObject_to_neimode_t(PyObject *o,
  igraph_neimode_t *result) {
  static igraphmodule_enum_translation_table_entry_t neimode_tt[] = {
        {"in", IGRAPH_IN},
        {"out", IGRAPH_OUT},
        {"all", IGRAPH_ALL},
        {0,0}
    };

  return igraphmodule_PyObject_to_enum(o, neimode_tt, (int*)result);
}

/**
 * \ingroup python_interface_conversion
 * \brief Converts a Python object to an igraph \c igraph_add_weights_t
 */
int igraphmodule_PyObject_to_add_weights_t(PyObject *o,
  igraph_add_weights_t *result) {
  static igraphmodule_enum_translation_table_entry_t add_weights_tt[] = {
        {"true", IGRAPH_ADD_WEIGHTS_YES},
        {"yes", IGRAPH_ADD_WEIGHTS_YES},
        {"false", IGRAPH_ADD_WEIGHTS_NO},
        {"no", IGRAPH_ADD_WEIGHTS_NO},
        {"auto", IGRAPH_ADD_WEIGHTS_IF_PRESENT},
        {"if_present", IGRAPH_ADD_WEIGHTS_IF_PRESENT},
        {0,0}
    };

  if (o == Py_True) {
    *result = IGRAPH_ADD_WEIGHTS_YES;
    return 0;
  }

  if (o == Py_False) {
    *result = IGRAPH_ADD_WEIGHTS_NO;
    return 0;
  }

  return igraphmodule_PyObject_to_enum(o, add_weights_tt, (int*)result);
}

/**
 * \ingroup python_interface_conversion
 * \brief Converts a Python object to an igraph \c igraph_adjacency_t
 */
int igraphmodule_PyObject_to_adjacency_t(PyObject *o,
  igraph_adjacency_t *result) {
  static igraphmodule_enum_translation_table_entry_t adjacency_tt[] = {
        {"directed", IGRAPH_ADJ_DIRECTED},
        {"undirected", IGRAPH_ADJ_UNDIRECTED},
        {"upper", IGRAPH_ADJ_UPPER},
        {"lower", IGRAPH_ADJ_LOWER},
        {"minimum", IGRAPH_ADJ_MIN},
        {"maximum", IGRAPH_ADJ_MAX},
        {"min", IGRAPH_ADJ_MIN},
        {"max", IGRAPH_ADJ_MAX},
        {"plus", IGRAPH_ADJ_PLUS},
        {0,0}
    };

  return igraphmodule_PyObject_to_enum(o, adjacency_tt, (int*)result);
}

int igraphmodule_PyObject_to_attribute_combination_type_t(PyObject* o,
    igraph_attribute_combination_type_t *result) {
  static igraphmodule_enum_translation_table_entry_t attribute_combination_type_tt[] = {
        {"ignore", IGRAPH_ATTRIBUTE_COMBINE_IGNORE},
        {"sum", IGRAPH_ATTRIBUTE_COMBINE_SUM},
        {"prod", IGRAPH_ATTRIBUTE_COMBINE_PROD},
        {"product", IGRAPH_ATTRIBUTE_COMBINE_PROD},
        {"min", IGRAPH_ATTRIBUTE_COMBINE_MIN},
        {"max", IGRAPH_ATTRIBUTE_COMBINE_MAX},
        {"random", IGRAPH_ATTRIBUTE_COMBINE_RANDOM},
        {"first", IGRAPH_ATTRIBUTE_COMBINE_FIRST},
        {"last", IGRAPH_ATTRIBUTE_COMBINE_LAST},
        {"mean", IGRAPH_ATTRIBUTE_COMBINE_MEAN},
        {"median", IGRAPH_ATTRIBUTE_COMBINE_MEDIAN},
        {"concat", IGRAPH_ATTRIBUTE_COMBINE_CONCAT},
        {"concatenate", IGRAPH_ATTRIBUTE_COMBINE_CONCAT},
        {0, 0}
  };

  if (o == Py_None) {
    *result = IGRAPH_ATTRIBUTE_COMBINE_IGNORE;
    return 0;
  }

  if (PyCallable_Check(o)) {
    *result = IGRAPH_ATTRIBUTE_COMBINE_FUNCTION;
    return 0;
  }

  return igraphmodule_PyObject_to_enum(o, attribute_combination_type_tt, (int*)result);
}

int igraphmodule_PyObject_to_eigen_algorithm_t(PyObject *object,
                                       igraph_eigen_algorithm_t *a) {
  static igraphmodule_enum_translation_table_entry_t eigen_algorithm_tt[] =
    {
      {"auto", IGRAPH_EIGEN_AUTO},
      {"lapack", IGRAPH_EIGEN_LAPACK},
      {"arpack", IGRAPH_EIGEN_ARPACK},
      {"comp_auto", IGRAPH_EIGEN_COMP_AUTO},
      {"comp_lapack", IGRAPH_EIGEN_COMP_LAPACK},
      {"comp_arpack", IGRAPH_EIGEN_COMP_ARPACK},
      {0,0}
    };

  if (object == Py_None) {
    *a = IGRAPH_EIGEN_ARPACK;
    return 0;
  } else {
    return igraphmodule_PyObject_to_enum(object, eigen_algorithm_tt,
                                         (int*)a);
  }
}

int igraphmodule_PyObject_to_eigen_which_t(PyObject *object,
                                           igraph_eigen_which_t *w) {
  PyObject *key, *value;
  Py_ssize_t pos = 0;

  static igraphmodule_enum_translation_table_entry_t
    eigen_which_position_tt[] = {
    { "LM", IGRAPH_EIGEN_LM},
    { "SM", IGRAPH_EIGEN_SM},
    { "LA", IGRAPH_EIGEN_LA},
    { "SA", IGRAPH_EIGEN_SA},
    { "BE", IGRAPH_EIGEN_BE},
    { "LR", IGRAPH_EIGEN_LR},
    { "SR", IGRAPH_EIGEN_SR},
    { "LI", IGRAPH_EIGEN_LI},
    { "SI", IGRAPH_EIGEN_SI},
    { "ALL", IGRAPH_EIGEN_ALL},
    { "INTERVAL", IGRAPH_EIGEN_INTERVAL},
    { "SELECT", IGRAPH_EIGEN_SELECT}
  };

  static igraphmodule_enum_translation_table_entry_t
    lapack_dgeevc_balance_tt[] = {
    { "none", IGRAPH_LAPACK_DGEEVX_BALANCE_NONE },
    { "perm", IGRAPH_LAPACK_DGEEVX_BALANCE_PERM },
    { "scale", IGRAPH_LAPACK_DGEEVX_BALANCE_SCALE },
    { "both", IGRAPH_LAPACK_DGEEVX_BALANCE_BOTH }
  };

  w->pos = IGRAPH_EIGEN_LM;
  w->howmany = 1;
  w->il = w->iu = -1;
  w->vl = IGRAPH_NEGINFINITY;
  w->vu = IGRAPH_INFINITY;
  w->vestimate = 0;
  w->balance = IGRAPH_LAPACK_DGEEVX_BALANCE_NONE;

  if (object != Py_None && !PyDict_Check(object)) {
    PyErr_SetString(PyExc_TypeError, "Python dictionary expected");
    return -1;
  }

  if (object != Py_None) {
    while (PyDict_Next(object, &pos, &key, &value)) {
      char *kv;
      PyObject *temp_bytes;
      if (!PyUnicode_Check(key)) {
        PyErr_SetString(PyExc_TypeError, "Dict key must be string");
        return -1;
      }
      temp_bytes = PyUnicode_AsEncodedString(key, "ascii", "ignore");
      if (temp_bytes == 0) {
        /* Exception set already by PyUnicode_AsEncodedString */
        return -1;
      }
      kv = PyBytes_AsString(temp_bytes);
      if (kv == 0) {
        /* Exception set already by PyBytes_AsString */
        return -1;
      }
      kv = strdup(kv);
      if (kv == 0) {
        PyErr_SetString(PyExc_MemoryError, "Not enough memory");
      }
      Py_DECREF(temp_bytes);
      if (!strcasecmp(kv, "pos")) {
        igraphmodule_PyObject_to_enum(value, eigen_which_position_tt,
                                      (int*) &w->pos);
      } else if (!strcasecmp(kv, "howmany")) {
        if (PyLong_AsInt(value, &w->howmany)) {
          return -1;
        }
      } else if (!strcasecmp(kv, "il")) {
        if (PyLong_AsInt(value, &w->il)) {
          return -1;
        }
      } else if (!strcasecmp(kv, "iu")) {
        if (PyLong_AsInt(value, &w->iu)) {
          return -1;
        }
      } else if (!strcasecmp(kv, "vl")) {
        w->vl = PyFloat_AsDouble(value);
      } else if (!strcasecmp(kv, "vu")) {
        w->vu = PyFloat_AsDouble(value);
      } else if (!strcasecmp(kv, "vestimate")) {
        if (PyLong_AsInt(value, &w->vestimate)) {
          return -1;
        }
      } else if (!strcasecmp(kv, "balance")) {
        igraphmodule_PyObject_to_enum(value, lapack_dgeevc_balance_tt,
                                      (int*) &w->balance);
      } else {
        PyErr_SetString(PyExc_TypeError, "Unknown eigen parameter");
        if (kv != 0) {
          free(kv);
        }
        return -1;
      }
      if (kv != 0) {
        free(kv);
      }
    }
  }
  return 0;
}

/**
 * \ingroup python_interface_conversion
 * \brief Converts a Python object to an igraph \c igraph_barabasi_algorithm_t
 */
int igraphmodule_PyObject_to_barabasi_algorithm_t(PyObject *o,
  igraph_barabasi_algorithm_t *result) {
  static igraphmodule_enum_translation_table_entry_t barabasi_algorithm_tt[] = {
        {"bag", IGRAPH_BARABASI_BAG},
        {"psumtree", IGRAPH_BARABASI_PSUMTREE},
        {"psumtree_multiple", IGRAPH_BARABASI_PSUMTREE_MULTIPLE},
        {0,0}
    };

  return igraphmodule_PyObject_to_enum(o, barabasi_algorithm_tt, (int*)result);
}

/**
 * \ingroup python_interface_conversion
 * \brief Converts a Python object to an igraph \c igraph_connectedness_t
 */
int igraphmodule_PyObject_to_connectedness_t(PyObject *o,
  igraph_connectedness_t *result) {
  static igraphmodule_enum_translation_table_entry_t connectedness_tt[] = {
        {"weak", IGRAPH_WEAK},
        {"strong", IGRAPH_STRONG},
        {0,0}
    };

  return igraphmodule_PyObject_to_enum(o, connectedness_tt, (int*)result);
}

/**
 * \ingroup python_interface_conversion
 * \brief Converts a Python object to an igraph \c igraph_vconn_nei_t
 */
int igraphmodule_PyObject_to_vconn_nei_t(PyObject *o,
  igraph_vconn_nei_t *result) {
  static igraphmodule_enum_translation_table_entry_t vconn_nei_tt[] = {
        {"error", IGRAPH_VCONN_NEI_ERROR},
        {"negative", IGRAPH_VCONN_NEI_NEGATIVE},
        {"number_of_nodes", IGRAPH_VCONN_NEI_NUMBER_OF_NODES},
        {"nodes", IGRAPH_VCONN_NEI_NUMBER_OF_NODES},
        {"ignore", IGRAPH_VCONN_NEI_IGNORE},
        {0,0}
    };

  return igraphmodule_PyObject_to_enum(o, vconn_nei_tt, (int*)result);
}

/**
 * \ingroup python_interface_conversion
 * \brief Converts a Python object to an igraph \c igraph_bliss_sh_t
 */
int igraphmodule_PyObject_to_bliss_sh_t(PyObject *o,
  igraph_bliss_sh_t *result) {
  static igraphmodule_enum_translation_table_entry_t bliss_sh_tt[] = {
        {"f", IGRAPH_BLISS_F},
        {"fl", IGRAPH_BLISS_FL},
        {"fs", IGRAPH_BLISS_FS},
        {"fm", IGRAPH_BLISS_FM},
        {"flm", IGRAPH_BLISS_FLM},
        {"fsm", IGRAPH_BLISS_FSM},
        {0,0}
    };

  return igraphmodule_PyObject_to_enum(o, bliss_sh_tt, (int*)result);
}

/**
 * \ingroup python_interface_conversion
 * \brief Converts a Python object to an igraph \c igraph_community_comparison_t
 */
int igraphmodule_PyObject_to_community_comparison_t(PyObject *o,
                  igraph_community_comparison_t *result) {
  static igraphmodule_enum_translation_table_entry_t commcmp_tt[] = {
        {"vi", IGRAPH_COMMCMP_VI},
        {"meila", IGRAPH_COMMCMP_VI},
        {"nmi", IGRAPH_COMMCMP_NMI},
        {"danon", IGRAPH_COMMCMP_NMI},
        {"split-join", IGRAPH_COMMCMP_SPLIT_JOIN},
        {"split_join", IGRAPH_COMMCMP_SPLIT_JOIN},
        {"rand", IGRAPH_COMMCMP_RAND},
        {"adjusted_rand", IGRAPH_COMMCMP_ADJUSTED_RAND},
        {0,0}
    };

  return igraphmodule_PyObject_to_enum(o, commcmp_tt, (int*)result);
}

/**
 * \ingroup python_interface_conversion
 * \brief Converts a Python object to an igraph \c igraph_degseq_t
 */
int igraphmodule_PyObject_to_degseq_t(PyObject *o,
  igraph_degseq_t *result) {
  static igraphmodule_enum_translation_table_entry_t degseq_tt[] = {
        {"simple", IGRAPH_DEGSEQ_SIMPLE},
        {"no_multiple", IGRAPH_DEGSEQ_SIMPLE_NO_MULTIPLE},
        {"vl", IGRAPH_DEGSEQ_VL},
        {"viger-latapy", IGRAPH_DEGSEQ_VL},
        {0,0}
    };

  return igraphmodule_PyObject_to_enum(o, degseq_tt, (int*)result);
}

/**
 * \ingroup python_interface_conversion
 * \brief Converts a Python object to an igraph \c igraph_fas_algorithm_t
 */
int igraphmodule_PyObject_to_fas_algorithm_t(PyObject *o,
  igraph_fas_algorithm_t *result) {
  static igraphmodule_enum_translation_table_entry_t fas_algorithm_tt[] = {
        {"approx_eades", IGRAPH_FAS_APPROX_EADES},
        {"eades", IGRAPH_FAS_APPROX_EADES},
        {"exact", IGRAPH_FAS_EXACT_IP},
        {"exact_ip", IGRAPH_FAS_EXACT_IP},
        {"ip", IGRAPH_FAS_EXACT_IP},
        {0,0}
    };

  return igraphmodule_PyObject_to_enum(o, fas_algorithm_tt, (int*)result);
}

/**
 * \ingroup python_interface_conversion
 * \brief Converts a Python object to an igraph \c igraph_get_adjacency_t
 */
int igraphmodule_PyObject_to_get_adjacency_t(PyObject *o,
  igraph_get_adjacency_t *result) {
  static igraphmodule_enum_translation_table_entry_t get_adjacency_tt[] = {
        {"lower", IGRAPH_GET_ADJACENCY_LOWER},
        {"upper", IGRAPH_GET_ADJACENCY_UPPER},
        {"both", IGRAPH_GET_ADJACENCY_BOTH},
        {0,0}
    };

  return igraphmodule_PyObject_to_enum(o, get_adjacency_tt, (int*)result);
}

/**
 * \brief Converts a Python object to an igraph \c igraph_layout_grid_t
 */
int igraphmodule_PyObject_to_layout_grid_t(PyObject *o, igraph_layout_grid_t *result) {
  static igraphmodule_enum_translation_table_entry_t layout_grid_tt[] = {
    {"auto",   IGRAPH_LAYOUT_AUTOGRID},
    {"grid",   IGRAPH_LAYOUT_GRID},
    {"nogrid", IGRAPH_LAYOUT_NOGRID},
    {0,0}
  };

  if (o == Py_True) {
    *result = IGRAPH_LAYOUT_GRID;
    return 0;
  } else if (o == Py_False) {
    *result = IGRAPH_LAYOUT_NOGRID;
    return 0;
  } else {
    return igraphmodule_PyObject_to_enum(o, layout_grid_tt, (int*)result);
  }
}

/**
 * \ingroup python_interface_conversion
 * \brief Converts a Python object to an igraph \c igraph_random_walk_stuck_t
 */
int igraphmodule_PyObject_to_random_walk_stuck_t(PyObject *o,
  igraph_random_walk_stuck_t *result) {
  static igraphmodule_enum_translation_table_entry_t random_walk_stuck_tt[] = {
        {"return", IGRAPH_RANDOM_WALK_STUCK_RETURN},
        {"error", IGRAPH_RANDOM_WALK_STUCK_ERROR},
        {0,0}
  };

  return igraphmodule_PyObject_to_enum(o, random_walk_stuck_tt, (int*)result);
}

/**
 * \brief Converts a Python object to an igraph \c igraph_reciprocity_t
 */
int igraphmodule_PyObject_to_reciprocity_t(PyObject *o, igraph_reciprocity_t *result) {
  static igraphmodule_enum_translation_table_entry_t reciprocity_tt[] = {
    {"default", IGRAPH_RECIPROCITY_DEFAULT},
    {"ratio", IGRAPH_RECIPROCITY_RATIO},
    {0,0}
  };

  return igraphmodule_PyObject_to_enum(o, reciprocity_tt, (int*)result);
}

/**
 * \brief Converts a Python object to an igraph \c igraph_rewiring_t
 */
int igraphmodule_PyObject_to_rewiring_t(PyObject *o, igraph_rewiring_t *result) {
  static igraphmodule_enum_translation_table_entry_t rewiring_tt[] = {
    {"simple", IGRAPH_REWIRING_SIMPLE},
    {"simple_loops", IGRAPH_REWIRING_SIMPLE_LOOPS},
    {"loops", IGRAPH_REWIRING_SIMPLE_LOOPS},
    {0,0}
  };

  return igraphmodule_PyObject_to_enum(o, rewiring_tt, (int*)result);
}

/**
 * \brief Converts a Python object to an igraph \c igraph_spinglass_implementation_t
 */
int igraphmodule_PyObject_to_spinglass_implementation_t(PyObject *o, igraph_spinglass_implementation_t *result) {
  static igraphmodule_enum_translation_table_entry_t spinglass_implementation_tt[] = {
    {"original", IGRAPH_SPINCOMM_IMP_ORIG},
    {"negative", IGRAPH_SPINCOMM_IMP_NEG},
    {0,0}
  };

  return igraphmodule_PyObject_to_enum(o, spinglass_implementation_tt, (int*)result);
}

/**
 * \brief Converts a Python object to an igraph \c igraph_spincomm_update_t
 */
int igraphmodule_PyObject_to_spincomm_update_t(PyObject *o, igraph_spincomm_update_t *result) {
  static igraphmodule_enum_translation_table_entry_t spincomm_update_tt[] = {
    {"simple", IGRAPH_SPINCOMM_UPDATE_SIMPLE},
    {"config", IGRAPH_SPINCOMM_UPDATE_CONFIG},
    {0,0}
  };

  return igraphmodule_PyObject_to_enum(o, spincomm_update_tt, (int*)result);
}

/**
 * \ingroup python_interface_conversion
 * \brief Converts a Python object to an igraph \c igraph_star_mode_t
 */
int igraphmodule_PyObject_to_star_mode_t(PyObject *o,
  igraph_star_mode_t *result) {
  static igraphmodule_enum_translation_table_entry_t star_mode_tt[] = {
        {"in", IGRAPH_STAR_IN},
        {"out", IGRAPH_STAR_OUT},
        {"mutual", IGRAPH_STAR_MUTUAL},
        {"undirected", IGRAPH_STAR_UNDIRECTED},
        {0,0}
    };

  return igraphmodule_PyObject_to_enum(o, star_mode_tt, (int*)result);
}

/**
 * \ingroup python_interface_conversion
 * \brief Converts a Python object to an igraph \c igraph_subgraph_implementation_t
 */
int igraphmodule_PyObject_to_subgraph_implementation_t(PyObject *o,
  igraph_subgraph_implementation_t *result) {
  static igraphmodule_enum_translation_table_entry_t subgraph_impl_tt[] = {
        {"auto", IGRAPH_SUBGRAPH_AUTO},
        {"copy_and_delete", IGRAPH_SUBGRAPH_COPY_AND_DELETE},
        {"old", IGRAPH_SUBGRAPH_COPY_AND_DELETE},
        {"create_from_scratch", IGRAPH_SUBGRAPH_CREATE_FROM_SCRATCH},
        {"new", IGRAPH_SUBGRAPH_CREATE_FROM_SCRATCH},
        {0,0}
    };

  return igraphmodule_PyObject_to_enum(o, subgraph_impl_tt, (int*)result);
}

/**
 * \ingroup python_interface_conversion
 * \brief Converts a Python object to an igraph \c igraph_to_directed_t
 */
int igraphmodule_PyObject_to_to_directed_t(PyObject *o,
  igraph_to_directed_t *result) {
  static igraphmodule_enum_translation_table_entry_t to_directed_tt[] = {
        {"acyclic",   IGRAPH_TO_DIRECTED_ACYCLIC},
        {"arbitrary", IGRAPH_TO_DIRECTED_ARBITRARY},
        {"mutual",    IGRAPH_TO_DIRECTED_MUTUAL},
        {"random",    IGRAPH_TO_DIRECTED_RANDOM},
        {0,0}
  };

  if (o == Py_True) {
    *result = IGRAPH_TO_DIRECTED_MUTUAL;
    return 0;
  } else if (o == Py_False) {
    *result = IGRAPH_TO_DIRECTED_ARBITRARY;
    return 0;
  }

  return igraphmodule_PyObject_to_enum(o, to_directed_tt, (int*)result);
}

/**
 * \ingroup python_interface_conversion
 * \brief Converts a Python object to an igraph \c igraph_to_undirected_t
 */
int igraphmodule_PyObject_to_to_undirected_t(PyObject *o,
  igraph_to_undirected_t *result) {
  static igraphmodule_enum_translation_table_entry_t to_undirected_tt[] = {
        {"each",     IGRAPH_TO_UNDIRECTED_EACH},
        {"collapse", IGRAPH_TO_UNDIRECTED_COLLAPSE},
        {"mutual",   IGRAPH_TO_UNDIRECTED_MUTUAL},
        {0,0}
  };

  if (o == Py_True) {
    *result = IGRAPH_TO_UNDIRECTED_COLLAPSE;
    return 0;
  } else if (o == Py_False) {
    *result = IGRAPH_TO_UNDIRECTED_EACH;
    return 0;
  }

  return igraphmodule_PyObject_to_enum(o, to_undirected_tt, (int*)result);
}

/**
 * \ingroup python_interface_conversion
 * \brief Converts a Python object to an \c igraph_transitivity_mode_t
 */
int igraphmodule_PyObject_to_transitivity_mode_t(PyObject *o,
  igraph_transitivity_mode_t *result) {
  static igraphmodule_enum_translation_table_entry_t transitivity_mode_tt[] = {
        {"zero", IGRAPH_TRANSITIVITY_ZERO},
        {"0", IGRAPH_TRANSITIVITY_ZERO},
        {"nan", IGRAPH_TRANSITIVITY_NAN},
        {0,0}
    };

  return igraphmodule_PyObject_to_enum(o, transitivity_mode_tt, (int*)result);
}

/**
 * \ingroup python_interface_conversion
 * \brief Converts a Python object to an igraph \c igraph_tree_mode_t
 */
int igraphmodule_PyObject_to_tree_mode_t(PyObject *o,
  igraph_tree_mode_t *result) {
  static igraphmodule_enum_translation_table_entry_t tree_mode_tt[] = {
        {"in", IGRAPH_TREE_IN},
        {"out", IGRAPH_TREE_OUT},
        {"all", IGRAPH_TREE_UNDIRECTED},
        {"undirected", IGRAPH_TREE_UNDIRECTED},
        {"tree_in", IGRAPH_TREE_IN},
        {"tree_out", IGRAPH_TREE_OUT},
        {"tree_all", IGRAPH_TREE_UNDIRECTED},
        {0,0}
    };

  return igraphmodule_PyObject_to_enum(o, tree_mode_tt, (int*)result);
}

/**
 * \brief Extracts a pointer to the internal \c igraph_t from a graph object
 *
 * Raises suitable Python exceptions when needed.
 *
 * \param object the Python object to be converted. If it is Py_None, the
 *               result pointer is untouched (so it should be null by default).
 * \param result the pointer is stored here
 *
 * \return 0 if everything was OK, 1 otherwise
 */
int igraphmodule_PyObject_to_igraph_t(PyObject *o, igraph_t **result) {
  if (o == Py_None)
    return 0;

  if (!PyObject_TypeCheck(o, igraphmodule_GraphType)) {
    PyErr_Format(PyExc_TypeError, "expected graph object, got %R", Py_TYPE(o));
    return 1;
  }

  *result = &((igraphmodule_GraphObject*)o)->g;
  return 0;
}

/**
 * \brief Converts a PyLong to an igraph \c igraph_integer_t
 *
 * Raises suitable Python exceptions when needed.
 *
 * This function differs from the next one because it is less generic,
 * i.e. the Python object has to be a PyLong
 *
 * \param object the PyLong to be converted
 * \param v the result is stored here
 * \return 0 if everything was OK, 1 otherwise
 */
int PyLong_to_integer_t(PyObject* obj, igraph_integer_t* v) {
  if (IGRAPH_INTEGER_SIZE == 64) {
    /* here the assumption is that sizeof(long long) == 64 bits; anyhow, this
     * is the widest integer type that we can convert a PyLong to so we cannot
     * do any better than this */
    long long int dummy = PyLong_AsLongLong(obj);
    if (PyErr_Occurred()) {
      return 1;
    }
    *v = dummy;
  } else {
    /* this is either 32-bit igraph, or some weird, officially not-yet-supported
     * igraph flavour. Let's try to be on the safe side and assume 32-bit. long
     * ints are at least 32 bits so we will fit, otherwise Python will raise
     * an OverflowError on its own */
    long int dummy = PyLong_AsLong(obj);
    if (PyErr_Occurred()) {
      return 1;
    }
    *v = dummy;
  }
  return 0;
}

/**
 * \brief Converts a Python object to an igraph \c igraph_integer_t
 *
 * Raises suitable Python exceptions when needed.
 *
 * \param object the Python object to be converted
 * \param v the result is stored here
 * \return 0 if everything was OK, 1 otherwise
 */
int igraphmodule_PyObject_to_integer_t(PyObject *object, igraph_integer_t *v) {
  int retval;
  igraph_integer_t num;

  if (object == NULL) {
  } else if (PyLong_Check(object)) {
    retval = PyLong_to_integer_t(object, &num);
    if (retval)
      return retval;
    *v = num;
    return 0;
  } else if (PyNumber_Check(object)) {
    /* try to recast as PyLong */
    PyObject *i = PyNumber_Long(object);
    if (i == NULL)
      return 1;
    /* as above, plus decrement the reference for the temp variable */
    retval = PyLong_to_integer_t(i, &num);
    Py_DECREF(i);
    if (retval)
      return retval;
    *v = num;
    return 0;
  }
  PyErr_BadArgument();
  return 1;
}

/**
 * \brief Converts a Python object to an igraph \c igraph_real_t
 *
 * Raises suitable Python exceptions when needed.
 *
 * \param object the Python object to be converted
 * \param v the result is returned here
 * \return 0 if everything was OK, 1 otherwise
 */
int igraphmodule_PyObject_to_real_t(PyObject *object, igraph_real_t *v) {
  igraph_real_t value;

  if (object == NULL) {
  } else if (PyLong_Check(object)) {
    value = PyLong_AsDouble(object);
  } else if (PyFloat_Check(object)) {
    value = PyFloat_AsDouble(object);
  } else if (PyNumber_Check(object)) {
    PyObject *i = PyNumber_Float(object);
    if (i == NULL) {
      return 1;
    }
    value = PyFloat_AsDouble(i);
    Py_DECREF(i);
  } else {
    PyErr_BadArgument();
    return 1;
  }

  if (PyErr_Occurred()) {
    return 1;
  } else {
    *v = value;
    return 0;
  }
}

/**
 * \ingroup python_interface_conversion
 * \brief Converts a Python object to an igraph \c igraph_vector_t
 * The incoming \c igraph_vector_t should be uninitialized. Raises suitable
 * Python exceptions when needed.
 *
 * \param list the Python list to be converted
 * \param v the \c igraph_vector_t containing the result
 * \param need_non_negative if true, checks whether all elements are non-negative
 * \return 0 if everything was OK, 1 otherwise
 */
int igraphmodule_PyObject_to_vector_t(PyObject *list, igraph_vector_t *v, igraph_bool_t need_non_negative) {
  PyObject *item, *it;
  Py_ssize_t size_hint;
  int ok;
  igraph_integer_t number;

  if (PyBaseString_Check(list)) {
    /* It is highly unlikely that a string (although it is a sequence) will
     * provide us with integers */
    PyErr_SetString(PyExc_TypeError, "expected a sequence or an iterable containing integers");
    return 1;
  }

  /* if the list is a sequence, we can pre-allocate the vector to its length */
  if (PySequence_Check(list)) {
    size_hint = PySequence_Size(list);
    if (size_hint < 0) {
      /* should not happen but let's try to recover */
      size_hint = 0;
    }
  } else {
    size_hint = 0;
  }

  /* initialize the result vector */
  if (igraph_vector_init(v, 0)) {
    igraphmodule_handle_igraph_error();
    return 1;
  }

  /* if we have a size hint, allocate the required space */
  if (size_hint > 0) {
    if (igraph_vector_reserve(v, size_hint)) {
      igraphmodule_handle_igraph_error();
      igraph_vector_destroy(v);
      return 1;
    }
  }

  /* try to use an iterator first */
  it = PyObject_GetIter(list);
  if (it) {
    while ((item = PyIter_Next(it)) != 0) {
      ok = 1;

      if (igraphmodule_PyObject_to_integer_t(item, &number)) {
        PyErr_SetString(PyExc_ValueError, "iterable must yield integers");
        ok=0;
      } else {
        if (need_non_negative && number < 0) {
          PyErr_SetString(PyExc_ValueError, "iterable must yield non-negative integers");
          ok=0;
        }
      }

      Py_DECREF(item);

      if (!ok) {
        igraph_vector_destroy(v);
        Py_DECREF(it);
        return 1;
      }

      if (igraph_vector_push_back(v, number)) {
        igraphmodule_handle_igraph_error();
        igraph_vector_destroy(v);
        Py_DECREF(it);
        return 1;
      }
    }
    Py_DECREF(it);
  } else {
    /* list is not iterable; maybe it's a single number? */
    PyErr_Clear();
    if (igraphmodule_PyObject_to_integer_t(list, &number)) {
      PyErr_SetString(PyExc_TypeError, "sequence or iterable expected");
      igraph_vector_destroy(v);
      return 1;
    } else {
      if (need_non_negative && number < 0) {
        PyErr_SetString(PyExc_ValueError, "non-negative integers expected");
        igraph_vector_destroy(v);
        return 1;
      }
      if (igraph_vector_push_back(v, number)) {
        igraphmodule_handle_igraph_error();
        igraph_vector_destroy(v);
        return 1;
      }
    }
  }

  return 0;
}


/**
 * \ingroup python_interface_conversion
 * \brief Converts a Python list of floats to an igraph \c igraph_vector_t
 * The incoming \c igraph_vector_t should be uninitialized. Raises suitable
 * Python exceptions when needed.
 *
 * \param list the Python list to be converted
 * \param v the \c igraph_vector_t containing the result
 * \return 0 if everything was OK, 1 otherwise
 */
int igraphmodule_PyObject_float_to_vector_t(PyObject *list, igraph_vector_t *v) {
  PyObject *item, *it;
  Py_ssize_t size_hint;
  int ok;
  igraph_real_t number;

  if (PyBaseString_Check(list)) {
    /* It is highly unlikely that a string (although it is a sequence) will
     * provide us with numbers */
    PyErr_SetString(PyExc_TypeError, "expected a sequence or an iterable containing numbers");
    return 1;
  }

  /* if the list is a sequence, we can pre-allocate the vector to its length */
  if (PySequence_Check(list)) {
    size_hint = PySequence_Size(list);
    if (size_hint < 0) {
      /* should not happen but let's try to recover */
      size_hint = 0;
    }
  } else {
    size_hint = 0;
  }

  /* initialize the result vector */
  if (igraph_vector_init(v, 0)) {
    igraphmodule_handle_igraph_error();
    return 1;
  }

  /* if we have a size hint, allocate the required space */
  if (size_hint > 0) {
    if (igraph_vector_reserve(v, size_hint)) {
      igraphmodule_handle_igraph_error();
      igraph_vector_destroy(v);
      return 1;
    }
  }

  /* try to use an iterator first */
  it = PyObject_GetIter(list);
  if (it) {
    while ((item = PyIter_Next(it)) != 0) {
      ok = 1;

      if (igraphmodule_PyObject_to_real_t(item, &number)) {
        PyErr_SetString(PyExc_ValueError, "iterable must yield numbers");
        ok=0;
      }

      Py_DECREF(item);

      if (!ok) {
        igraph_vector_destroy(v);
        Py_DECREF(it);
        return 1;
      }

      if (igraph_vector_push_back(v, number)) {
        igraphmodule_handle_igraph_error();
        igraph_vector_destroy(v);
        Py_DECREF(it);
        return 1;
      }
    }
    Py_DECREF(it);
  } else {
    /* list is not iterable; maybe it's a single number? */
    PyErr_Clear();
    if (igraphmodule_PyObject_to_real_t(list, &number)) {
      PyErr_SetString(PyExc_TypeError, "sequence or iterable expected");
      igraph_vector_destroy(v);
      return 1;
    } else {
      igraph_vector_push_back(v, number);
    }
  }

  return 0;
}

/**
 * \ingroup python_interface_conversion
 * \brief Converts a Python list of ints to an igraph \c igraph_vector_int_t
 * The incoming \c igraph_vector_int_t should be uninitialized.
 * Raises suitable Python exceptions when needed.
 *
 * This function is almost identical to
 * \ref igraphmodule_PyObject_to_vector_t . Make sure you fix bugs
 * in both cases (if any).
 *
 * \param list the Python list to be converted
 * \param v the \c igraph_vector_int_t containing the result
 * \return 0 if everything was OK, 1 otherwise
 */
int igraphmodule_PyObject_to_vector_int_t(PyObject *list, igraph_vector_int_t *v) {
  PyObject *it = 0, *item;
  igraph_integer_t value = 0;
  Py_ssize_t i, j, k;
  int ok;

  if (PyBaseString_Check(list)) {
    /* It is highly unlikely that a string (although it is a sequence) will
     * provide us with integers or integer pairs */
    PyErr_SetString(PyExc_TypeError, "expected a sequence or an iterable containing integers");
    return 1;
  }

  if (!PySequence_Check(list)) {
    /* try to use an iterator */
    it = PyObject_GetIter(list);
    if (it) {
      if (igraph_vector_int_init(v, 0)) {
        igraphmodule_handle_igraph_error();
        Py_DECREF(it);
        return 1;
      }

      while ((item = PyIter_Next(it)) != 0) {
        if (!PyNumber_Check(item)) {
          PyErr_SetString(PyExc_TypeError, "iterable must return numbers");
          ok = 0;
        } else {
          ok = (igraphmodule_PyObject_to_integer_t(item, &value) == 0);
        }

        if (ok == 0) {
          igraph_vector_int_destroy(v);
          Py_DECREF(item);
          Py_DECREF(it);
          return 1;
        }

        if (igraph_vector_int_push_back(v, value)) {
          igraphmodule_handle_igraph_error();
          igraph_vector_int_destroy(v);
          Py_DECREF(item);
          Py_DECREF(it);
          return 1;
        }

        Py_DECREF(item);
      }

      Py_DECREF(it);
    } else {
      PyErr_SetString(PyExc_TypeError, "sequence or iterable expected");
      return 1;
    }

    return 0;
  }

  j = PySequence_Size(list);

  if (igraph_vector_int_init(v, j)) {
    igraphmodule_handle_igraph_error();
    Py_XDECREF(it);
    return 1;
  }

  for (i = 0, k = 0; i < j; i++) {
    item = PySequence_GetItem(list, i);
    if (item) {
      if (!PyNumber_Check(item)) {
        PyErr_SetString(PyExc_TypeError, "sequence elements must be integers");
        ok = 0;
      } else {
        ok = (igraphmodule_PyObject_to_integer_t(item, &value) == 0);
      }

      Py_XDECREF(item);

      if (!ok) {
        igraph_vector_int_destroy(v);
        return 1;
      }

      VECTOR(*v)[k]=value;
      k++;
    } else {
      /* this should not happen, but we return anyway.
       * an IndexError exception was set by PyList_GetItem
       * at this point */
      igraph_vector_int_destroy(v);
      return 1;
    }
  }

  return 0;
}

/**
 * \ingroup python_interface_conversion
 * \brief Converts a Python list of objects to an igraph \c igraph_vector_bool_t
 * The incoming \c igraph_vector_bool_t should be uninitialized. Raises suitable
 * Python exceptions when needed.
 *
 * \param list the Python list to be converted
 * \param v the \c igraph_vector_bool_t containing the result
 * \return 0 if everything was OK, 1 otherwise
 */
int igraphmodule_PyObject_to_vector_bool_t(PyObject *list,
    igraph_vector_bool_t *v) {
  PyObject *item;
  Py_ssize_t i, j;

  if (PyBaseString_Check(list)) {
    /* It is highly unlikely that a string (although it is a sequence) will
     * provide us with integers or integer pairs */
    PyErr_SetString(PyExc_TypeError, "expected a sequence or an iterable");
    return 1;
  }

  if (!PySequence_Check(list)) {
    /* try to use an iterator */
    PyObject *it = PyObject_GetIter(list);
    if (it) {
      PyObject *item;
      igraph_vector_bool_init(v, 0);
      while ((item = PyIter_Next(it)) != 0) {
        if (igraph_vector_bool_push_back(v, PyObject_IsTrue(item))) {
          igraphmodule_handle_igraph_error();
          igraph_vector_bool_destroy(v);
          Py_DECREF(item);
          Py_DECREF(it);
          return 1;
        }
        Py_DECREF(item);
      }
      Py_DECREF(it);
      return 0;
    } else {
      PyErr_SetString(PyExc_TypeError, "sequence or iterable expected");
      return 1;
    }
    return 0;
  }

  j=PySequence_Size(list);
  igraph_vector_bool_init(v, j);
  for (i=0; i<j; i++) {
    item=PySequence_GetItem(list, i);
    if (item) {
      VECTOR(*v)[i]=PyObject_IsTrue(item);
      Py_DECREF(item);
    } else {
      /* this should not happen, but we return anyway.
       * an IndexError exception was set by PySequence_GetItem
       * at this point */
      igraph_vector_bool_destroy(v);
      return 1;
    }
  }
  return 0;
}

/**
 * \ingroup python_interface_conversion
 * \brief Converts an igraph \c igraph_integer_t to a Python integer
 *
 * \param value the \c igraph_integer_t value to be converted
 * \return the Python integer as a \c PyObject*, or \c NULL if an
 * error occurred
 */
PyObject* igraphmodule_integer_t_to_PyObject(igraph_integer_t value) {
#if IGRAPH_INTEGER_SIZE == 32
  /* minimum size of a long is 32 bits so we are okay */
  return PyLong_FromLong(value);
#elif IGRAPH_INTEGER_SIZE == 64
  /* minimum size of a long long is 64 bits so we are okay */
  return PyLong_FromLongLong(value);
#else
#  error "Unknown igraph_integer_t size"
#endif
}

/**
 * \ingroup python_interface_conversion
 * \brief Converts an igraph \c igraph_real_t to a Python float or integer
 *
 * \param value the \c igraph_real_t value to be converted
 * \return the Python float or integer as a \c PyObject*, or \c NULL if an
 * error occurred
 */
PyObject* igraphmodule_real_t_to_PyObject(igraph_real_t value, igraphmodule_conv_t type) {
  if (!igraph_finite(value)) {
    return PyFloat_FromDouble(value);
  }

  if (type == IGRAPHMODULE_TYPE_INT) {
    return igraphmodule_integer_t_to_PyObject((igraph_integer_t)value);
  } else if (type == IGRAPHMODULE_TYPE_FLOAT) {
    return PyFloat_FromDouble(value);
  } else if (type == IGRAPHMODULE_TYPE_FLOAT_IF_FRACTIONAL_ELSE_INT) {
    if (ceil(value) != value) {
      return PyFloat_FromDouble(value);
    } else {
      return igraphmodule_integer_t_to_PyObject((igraph_integer_t)value);
    }
  } else {
    Py_RETURN_NONE;
  }
}

/**
 * \ingroup python_interface_conversion
 * \brief Converts an igraph \c igraph_vector_bool_t to a Python boolean list
 *
 * \param v the \c igraph_vector_bool_t containing the vector to be converted
 * \return the Python boolean list as a \c PyObject*, or \c NULL if an
 * error occurred
 */
PyObject* igraphmodule_vector_bool_t_to_PyList(const igraph_vector_bool_t *v) {
  PyObject *list, *item;
  Py_ssize_t n, i;

  n = igraph_vector_bool_size(v);
  if (n < 0) {
    return igraphmodule_handle_igraph_error();
  }

  list = PyList_New(n);
  if (!list) {
    return NULL;
  }

  for (i = 0; i < n; i++) {
    item = VECTOR(*v)[i] ? Py_True : Py_False;
    Py_INCREF(item);
    PyList_SetItem(list, i, item);  /* will not fail */
  }

  return list;
}

/**
 * \ingroup python_interface_conversion
 * \brief Converts an igraph \c igraph_vector_t to a Python integer list
 *
 * \param v the \c igraph_vector_t containing the vector to be converted
 * \return the Python integer list as a \c PyObject*, or \c NULL if an error occurred
 */
PyObject* igraphmodule_vector_t_to_PyList(const igraph_vector_t *v, igraphmodule_conv_t type) {
  PyObject *list, *item;
  Py_ssize_t n, i;

  n = igraph_vector_size(v);
  if (n < 0) {
    return igraphmodule_handle_igraph_error();
  }

  list = PyList_New(n);
  if (!list) {
    return NULL;
  }

  for (i = 0; i < n; i++) {
    item = igraphmodule_real_t_to_PyObject(VECTOR(*v)[i], type);
    if (!item) {
      Py_DECREF(list);
      return NULL;
    }
    PyList_SetItem(list, i, item);  /* will not fail */
  }

  return list;
}

/**
 * \ingroup python_interface_conversion
 * \brief Converts an igraph \c igraph_vector_int_t to a Python integer list
 *
 * \param v the \c igraph_vector_int_t containing the vector to be converted
 * \return the Python integer list as a \c PyObject*, or \c NULL if an error occurred
 */
PyObject* igraphmodule_vector_int_t_to_PyList(const igraph_vector_int_t *v) {
  PyObject *list, *item;
  Py_ssize_t n, i;

  n = igraph_vector_int_size(v);
  if (n < 0) {
    return igraphmodule_handle_igraph_error();
  }

  list = PyList_New(n);
  if (!list) {
    return NULL;
  }

  for (i = 0; i < n; i++) {
    item = igraphmodule_integer_t_to_PyObject(VECTOR(*v)[i]);
    if (!item) {
      Py_DECREF(list);
      return NULL;
    }
    PyList_SetItem(list, i, item);  /* will not fail */
  }

  return list;
}

/**
 * \ingroup python_interface_conversion
 * \brief Converts an igraph \c igraph_vector_int_t to a Python integer list, with nan
 *
 * This function works like \ref igraphmodyle_vector_int_t_to_PyList but it maps
 * one distinguished value in the vector to NaN.
 *
 * \param v the \c igraph_vector_int_t containing the vector to be converted
 * \return the Python integer list as a \c PyObject*, or \c NULL if an error occurred
 */
PyObject* igraphmodule_vector_int_t_to_PyList_with_nan(const igraph_vector_int_t *v, const igraph_integer_t nanvalue) {
  PyObject *list, *item;
  Py_ssize_t n, i;
  igraph_integer_t val;

  n = igraph_vector_int_size(v);
  if (n < 0) {
    return igraphmodule_handle_igraph_error();
  }

  list = PyList_New(n);
  if (!list) {
    return NULL;
  }

  for (i = 0; i < n; i++) {
    val = VECTOR(*v)[i];
    if (val == nanvalue) {
      item = PyFloat_FromDouble(NAN);
    } else {
      item = igraphmodule_integer_t_to_PyObject(VECTOR(*v)[i]);
    }
    if (!item) {
      Py_DECREF(list);
      return NULL;
    }
    PyList_SetItem(list, i, item);  /* will not fail */
  }

  return list;
}

/**
 * \ingroup python_interface_conversion
 * \brief Converts an igraph \c igraph_vector_t to a Python integer tuple
 *
 * \param v the \c igraph_vector_t containing the vector to be converted
 * \param type the type of conversion. If equals to IGRAPHMODULE_TYPE_INT,
 *        returns an integer tuple, else returns a float tuple.
 * \return the Python integer or float tuple as a \c PyObject*, or \c NULL if an error occurred
 */
PyObject* igraphmodule_vector_t_to_PyTuple(const igraph_vector_t *v, igraphmodule_conv_t type) {
  PyObject *tuple, *item;
  Py_ssize_t n, i;

  n = igraph_vector_size(v);
  if (n < 0) {
    return igraphmodule_handle_igraph_error();
  }

  tuple = PyTuple_New(n);
  if (!tuple) {
    return NULL;
  }
  
  for (i = 0; i < n; i++) {
    item = igraphmodule_real_t_to_PyObject(VECTOR(*v)[i], type);
    if (!item) {
      Py_DECREF(tuple);
      return NULL;
    }

    PyTuple_SetItem(tuple, i, item);  /* will not fail */
  }

  return tuple;
}

/**
 * \ingroup python_interface_conversion
 * \brief Converts an igraph \c igraph_vector_int_t to a Python integer tuple
 *
 * \param v the \c igraph_vector_int_t containing the vector to be converted
 * \return the Python integer tuple as a \c PyObject*, or \c NULL if an error occurred
 */
PyObject* igraphmodule_vector_int_t_to_PyTuple(const igraph_vector_int_t *v) {
  PyObject *tuple, *item;
  Py_ssize_t n, i;

  n = igraph_vector_int_size(v);
  if (n < 0) {
    return igraphmodule_handle_igraph_error();
  }

  tuple = PyTuple_New(n);
  if (!tuple) {
    return NULL;
  }

  for (i = 0; i < n; i++) {
    item = igraphmodule_integer_t_to_PyObject(VECTOR(*v)[i]);
    if (!item) {
      Py_DECREF(tuple);
      return NULL;
    }
    PyTuple_SetItem(tuple, i, item);  /* will not fail */
  }

  return tuple;
}

/**
 * \ingroup python_interface_conversion
 * \brief Converts an igraph \c igraph_vector_int_t to a Python list of integer pairs
 *
 * \param v the \c igraph_vector_t containing the vector to be converted
 * \return the Python integer pair list as a \c PyObject*, or \c NULL if an error occurred
 */
PyObject* igraphmodule_vector_int_t_to_PyList_pairs(const igraph_vector_int_t *v) {
   PyObject *list, *pair, *first, *second;
  Py_ssize_t n, i, j;

  n = igraph_vector_int_size(v);
  if (n < 0 || n % 2 != 0) {
    return igraphmodule_handle_igraph_error();
  }

  /* create a new Python list */
  n >>= 1;
  list = PyList_New(n);
  if (!list) {
    return NULL;
  }

  /* populate the list with data */
  for (i = 0, j = 0; i < n; i++, j += 2) {
    first = igraphmodule_integer_t_to_PyObject(VECTOR(*v)[j]);
    if (!first) {
      Py_DECREF(list);
      return NULL;
    }

    second = igraphmodule_integer_t_to_PyObject(VECTOR(*v)[j + 1]);
    if (!second) {
      Py_DECREF(first);
      Py_DECREF(list);
      return NULL;
    }

    pair = PyTuple_Pack(2, first, second);
    if (pair == NULL) {
      Py_DECREF(second);
      Py_DECREF(first);
      Py_DECREF(list);
      return NULL;
    }

    Py_DECREF(first);
    Py_DECREF(second);
    first = second = 0;

    PyList_SetItem(list, i, pair);  /* will not fail */
  }

  return list;
}

/**
 * \ingroup python_interface_conversion
 * \brief Converts a Python iterable of non-negative integer pairs (i.e. an
 * edge list) to an igraph \c igraph_vector_t
 *
 * The incoming \c igraph_vector_int_t should be uninitialized. Raises suitable
 * Python exceptions when needed.
 *
 * \param list the Python list to be converted
 * \param v the \c igraph_vector_int_t containing the result
 * \param graph  the graph that will be used to interpret vertex names
 *               if a string is yielded by the Python iterable. \c NULL
 *               means that vertex names are not allowed.
 * \param list_is_owned  output argument that will be set to 1 if the
 *        vector containing the result "owns" its memory area and can be
 *        freed. Zero means that the vector is only a view into some memory
 *        area owned by someone else and the vector may not be destroyed by
 *        the caller.
 * \return 0 if everything was OK, 1 otherwise
 */
int igraphmodule_PyObject_to_edgelist(
    PyObject *list, igraph_vector_int_t *v, igraph_t *graph,
    igraph_bool_t* list_is_owned
) {
  PyObject *item, *i1, *i2, *it, *expected;
  int ok;
  igraph_integer_t idx1=0, idx2=0;

  if (PyBaseString_Check(list)) {
    /* It is highly unlikely that a string (although it is a sequence) will
     * provide us with integers or integer pairs */
    PyErr_SetString(PyExc_TypeError, "expected a sequence or an iterable containing integer or string pairs");
    return 1;
  }

  /* We also accept a memoryview, although we don't advertise that in the
   * public API yet as the exact layout of the memory area has to match the
   * way items are laid out in an igraph_vector_int_t, and that's an implementation
   * detail that we don't want to commit ourselves to */
  if (PyMemoryView_Check(list)) {
    item = PyObject_GetAttrString(list, "itemsize");
    expected = PyLong_FromSize_t(sizeof(igraph_integer_t));
    ok = item && PyObject_RichCompareBool(item, expected, Py_EQ);
    Py_XDECREF(expected);
    Py_XDECREF(item);
    if (!ok) {
      PyErr_SetString(
        PyExc_TypeError, "item size of buffer must match the size of igraph_integer_t"
      );
      return 1;
    }

    item = PyObject_GetAttrString(list, "ndim");
    expected = PyLong_FromSize_t(2);
    ok = item && PyObject_RichCompareBool(item, expected, Py_EQ);
    Py_XDECREF(expected);
    Py_XDECREF(item);
    if (!ok) {
      PyErr_SetString(PyExc_TypeError, "edge list buffers must be two-dimensional");
      return 1;
    }

    item = PyObject_GetAttrString(list, "shape");
    it = item && PySequence_Check(item) ? PySequence_GetItem(item, 1) : 0;
    expected = PyLong_FromSize_t(2);
    ok = it && PyObject_RichCompareBool(it, expected, Py_EQ);
    Py_XDECREF(expected);
    Py_XDECREF(item);
    Py_XDECREF(it);
    if (!ok) {
      PyErr_SetString(PyExc_TypeError, "edge list buffers must have two columns");
      return 1;
    }

    item = PyObject_GetAttrString(list, "c_contiguous");
    ok = item == Py_True;
    Py_XDECREF(item);
    if (!ok) {
      PyErr_SetString(PyExc_TypeError, "edge list buffers must be contiguous");
      return 1;
    }

    /* If we are allowed to use the entire Python API, we can extract the buffer
     * from the memoryview here and return a _view_ into the buffer so we can
     * avoid copying. However, if we need to use the limited Python API, we
     * cannot get access to the buffer so we need to convert the memoryview
     * into a list first, and then cast that list into a _real_ igraph vector.
     */
    {
#ifdef PY_IGRAPH_ALLOW_ENTIRE_PYTHON_API
      Py_buffer *buffer = PyMemoryView_GET_BUFFER(item);
      igraph_vector_int_view(v, buffer->buf, buffer->len / buffer->itemsize);

      if (list_is_owned) {
        *list_is_owned = 0;
      }
#else
      PyObject *unfolded_list = PyObject_CallMethod(list, "tolist", 0);
      if (!unfolded_list) {
        return 1;
      }

      if (igraphmodule_PyObject_to_edgelist(unfolded_list, v, graph, list_is_owned)) {
        Py_DECREF(unfolded_list);
        return 1;
      }

      Py_DECREF(unfolded_list);
#endif
    }

    return 0;
  }

  it = PyObject_GetIter(list);
  if (!it)
    return 1;

  igraph_vector_int_init(v, 0);
  if (list_is_owned) {
    *list_is_owned = 1;
  }

  while ((item = PyIter_Next(it)) != 0) {
    ok = 1;
    if (!PySequence_Check(item) || PySequence_Size(item) != 2) {
      PyErr_SetString(PyExc_TypeError, "iterable must return pairs of integers or strings");
      ok = 0;
    } else {
      i1 = PySequence_GetItem(item, 0);
      i2 = i1 ? PySequence_GetItem(item, 1) : 0;
      ok = (i1 != 0 && i2 != 0);
      ok = ok && !igraphmodule_PyObject_to_vid(i1, &idx1, graph);
      ok = ok && !igraphmodule_PyObject_to_vid(i2, &idx2, graph);
      Py_XDECREF(i1); Py_XDECREF(i2); /* PySequence_ITEM returned new ref */
    }

    Py_DECREF(item);

    if (ok) {
      if (igraph_vector_int_push_back(v, idx1)) {
        igraphmodule_handle_igraph_error();
        ok = 0;
      }
      if (ok && igraph_vector_int_push_back(v, idx2)) {
        igraphmodule_handle_igraph_error();
        ok = 0;
      }
    }

    if (!ok) {
      igraph_vector_int_destroy(v);
      Py_DECREF(it);
      return 1;
    }
  }

  Py_DECREF(it);
  return 0;
}

/**
 * \ingroup python_interface_conversion
 * \brief Converts an attribute name or a sequence to a vector_t
 *
 * This function is useful for the interface of igraph C calls accepting
 * edge or vertex weights. The function checks the given Python object. If
 * it is None, returns a null pointer instead of an \c igraph_vector_t.
 * If it is a sequence, it converts the sequence to a newly allocated
 * \c igraph_vector_t and return a pointer to it. Otherwise it interprets the
 * object as an attribute name and returns the attribute values corresponding
 * to the name as an \c igraph_vector_t, or returns a null pointer if the attribute
 * does not exist.
 *
 * Note that if the function returned a pointer to an \c igraph_vector_t,
 * it is the caller's responsibility to destroy the object and free its
 * pointer after having finished using it.
 *
 * \param o the Python object being converted.
 * \param self a Python Graph object being used when attributes are queried
 * \param vptr the pointer to the allocated vector is returned here.
 * \param attr_type the type of the attribute being handled
 * \return 0 if everything was OK, nonzero otherwise.
 */
int igraphmodule_attrib_to_vector_t(PyObject *o, igraphmodule_GraphObject *self,
    igraph_vector_t **vptr, int attr_type) {
  igraph_vector_t *result;

  *vptr = 0;
  if (attr_type != ATTRIBUTE_TYPE_EDGE && attr_type != ATTRIBUTE_TYPE_VERTEX) {
    return 1;
  }

  if (o == Py_None) {
    return 0;
  }

  if (PyUnicode_Check(o)) {
    /* Check whether the attribute exists and is numeric */
    igraph_attribute_type_t at;
    igraph_attribute_elemtype_t et;
    igraph_integer_t n;
    char *name = PyUnicode_CopyAsString(o);

    if (attr_type == ATTRIBUTE_TYPE_VERTEX) {
      et = IGRAPH_ATTRIBUTE_VERTEX;
      n = igraph_vcount(&self->g);
    } else {
      et = IGRAPH_ATTRIBUTE_EDGE;
      n = igraph_ecount(&self->g);
    }

    if (igraphmodule_i_attribute_get_type(&self->g, &at, et, name)) {
      /* exception was set by igraphmodule_i_attribute_get_type */
      free(name);
      return 1;
    }
    if (at != IGRAPH_ATTRIBUTE_NUMERIC) {
      PyErr_SetString(PyExc_ValueError, "attribute values must be numeric");
      free(name);
      return 1;
    }
    /* Now that the attribute type has been checked, allocate the target
     * vector */
    result = (igraph_vector_t*)calloc(1, sizeof(igraph_vector_t));
    if (result == 0) {
      PyErr_NoMemory();
      free(name);
      return 1;
    }
    igraph_vector_init(result, n);
    if (attr_type == ATTRIBUTE_TYPE_VERTEX) {
      if (igraphmodule_i_get_numeric_vertex_attr(&self->g, name,
          igraph_vss_all(), result)) {
        /* exception has already been set, so return */
        igraph_vector_destroy(result);
        free(name);
        free(result);
        return 1;
      }
    } else {
      if (igraphmodule_i_get_numeric_edge_attr(&self->g, name,
          igraph_ess_all(IGRAPH_EDGEORDER_ID), result)) {
        /* exception has already been set, so return */
        igraph_vector_destroy(result);
        free(name);
        free(result);
        return 1;
      }
    }
    free(name);
    *vptr = result;
  } else if (PySequence_Check(o)) {
    result = (igraph_vector_t*)calloc(1, sizeof(igraph_vector_t));
    if (result == 0) {
      PyErr_NoMemory();
      return 1;
    }
    if (igraphmodule_PyObject_float_to_vector_t(o, result)) {
      igraph_vector_destroy(result);
      free(result);
      return 1;
    }
    *vptr = result;
  } else {
    PyErr_SetString(PyExc_TypeError, "unhandled type");
    return 1;
  }
  return 0;
}

/**
 * \ingroup python_interface_conversion
 * \brief Converts an attribute name or a sequence to a vector_int_t
 *
 * Similar to igraphmodule_attrib_to_vector_t. Make sure you fix bugs
 * in all two places (if any).
 *
 * Note that if the function returned a pointer to an \c igraph_vector_int_t,
 * it is the caller's responsibility to destroy the object and free its
 * pointer after having finished using it.
 *
 * \param o the Python object being converted.
 * \param self a Python Graph object being used when attributes are queried
 * \param vptr the pointer to the allocated vector is returned here.
 * \param attr_type the type of the attribute being handled
 * \return 0 if everything was OK, nonzero otherwise.
 */
int igraphmodule_attrib_to_vector_int_t(PyObject *o, igraphmodule_GraphObject *self,
    igraph_vector_int_t **vptr, int attr_type) {
  igraph_vector_int_t *result;

  *vptr = 0;

  if (attr_type != ATTRIBUTE_TYPE_EDGE && attr_type != ATTRIBUTE_TYPE_VERTEX)
    return 1;

  if (o == Py_None)
    return 0;

  if (PyUnicode_Check(o)) {
    igraph_vector_t* dummy = 0;
    igraph_integer_t i, n;

    if (igraphmodule_attrib_to_vector_t(o, self, &dummy, attr_type)) {
      return 1;
    }

    if (dummy == 0) {
      return 0;
    }

    n = igraph_vector_size(dummy);

    result = (igraph_vector_int_t*)calloc(1, sizeof(igraph_vector_int_t));
    if (result == 0) {
      igraph_vector_destroy(dummy); free(dummy);
      PyErr_NoMemory();
      return 1;
    }

    if (igraph_vector_int_init(result, n)) {
      igraphmodule_handle_igraph_error();
      igraph_vector_destroy(dummy);
      free(dummy);
      free(result);
      return 1;
    }

    for (i = 0; i < n; i++) {
      VECTOR(*result)[i] = (igraph_integer_t) VECTOR(*dummy)[i];
    }

    igraph_vector_destroy(dummy); free(dummy);
    *vptr = result;
  } else if (PySequence_Check(o)) {
    result = (igraph_vector_int_t*)calloc(1, sizeof(igraph_vector_int_t));
    if (result == 0) {
      PyErr_NoMemory();
      return 1;
    }

    if (igraphmodule_PyObject_to_vector_int_t(o, result)) {
      igraph_vector_int_destroy(result);
      free(result);
      return 1;
    }

    *vptr = result;
  } else {
    PyErr_SetString(PyExc_TypeError, "unhandled type");
    return 1;
  }

  return 0;
}

/**
 * \ingroup python_interface_conversion
 * \brief Converts an attribute name or a sequence to a vector_bool_t
 *
 * This function is useful for the interface of igraph C calls accepting
 * bipartite type vectors. The function checks the given Python object. If
 * it is None, returns a null pointer instead of an \c igraph_vector_bool_t.
 * If it is a sequence, it converts the sequence to a newly allocated
 * \c igraph_vector_bool_t and return a pointer to it. Otherwise it interprets the
 * object as an attribute name and returns the attribute values corresponding
 * to the name as an \c igraph_vector_bool_t, or returns a null pointer if the attribute
 * does not exist.
 *
 * Anything that evaluates to true using PyObject_IsTrue will be converted to
 * true in the resulting vector. Only numeric attributes are supported.
 *
 * Note that if the function returned a pointer to an \c igraph_vector_bool_t,
 * it is the caller's responsibility to destroy the object and free its
 * pointer after having finished using it.
 *
 * \param o the Python object being converted.
 * \param self a Python Graph object being used when attributes are queried
 * \param vptr the pointer to the allocated vector is returned here.
 * \param attr_type the type of the attribute being handled
 * \return 0 if everything was OK, nonzero otherwise.
 */
int igraphmodule_attrib_to_vector_bool_t(PyObject *o, igraphmodule_GraphObject *self,
    igraph_vector_bool_t **vptr, int attr_type) {
  igraph_vector_bool_t *result;

  *vptr = 0;
  if (attr_type != ATTRIBUTE_TYPE_EDGE && attr_type != ATTRIBUTE_TYPE_VERTEX)
    return 1;

  if (o == Py_None)
    return 0;

  if (PyUnicode_Check(o)) {
    igraph_integer_t i, n;

    /* First, check if the attribute is a "real" boolean */
    igraph_attribute_type_t at;
    igraph_attribute_elemtype_t et;
    char *name = PyUnicode_CopyAsString(o);

    if (attr_type == ATTRIBUTE_TYPE_VERTEX) {
      et = IGRAPH_ATTRIBUTE_VERTEX;
      n = igraph_vcount(&self->g);
    } else {
      et = IGRAPH_ATTRIBUTE_EDGE;
      n = igraph_ecount(&self->g);
    }

    if (igraphmodule_i_attribute_get_type(&self->g, &at, et, name)) {
      /* exception was set by igraphmodule_i_attribute_get_type */
      free(name);
      return 1;
    }

    if (at == IGRAPH_ATTRIBUTE_BOOLEAN) {
      /* The attribute is a real Boolean attribute. Allocate the target
       * vector */
      result = (igraph_vector_bool_t*)calloc(1, sizeof(igraph_vector_bool_t));
      if (result == 0) {
        PyErr_NoMemory();
        free(name);
        return 1;
      }
      igraph_vector_bool_init(result, n);
      if (attr_type == ATTRIBUTE_TYPE_VERTEX) {
        if (igraphmodule_i_get_boolean_vertex_attr(&self->g, name,
            igraph_vss_all(), result)) {
          /* exception has already been set, so return */
          igraph_vector_bool_destroy(result);
          free(name);
          free(result);
          return 1;
        }
      } else {
        if (igraphmodule_i_get_boolean_edge_attr(&self->g, name,
            igraph_ess_all(IGRAPH_EDGEORDER_ID), result)) {
          /* exception has already been set, so return */
          igraph_vector_bool_destroy(result);
          free(name);
          free(result);
          return 1;
        }
      }
      free(name);
      *vptr = result;
    } else if (at == IGRAPH_ATTRIBUTE_NUMERIC) {
      /* The attribute is a numeric attribute, so we fall back to
       * attrib_to_vector_t and then convert the result */
      igraph_vector_t *dummy = 0;
      free(name);
      if (igraphmodule_attrib_to_vector_t(o, self, &dummy, attr_type)) {
        return 1;
      }
      if (dummy == 0) {
        return 0;
      }

      n = igraph_vector_size(dummy);
      result = (igraph_vector_bool_t*)calloc(1, sizeof(igraph_vector_bool_t));
      igraph_vector_bool_init(result, n);
      if (result == 0) {
        igraph_vector_destroy(dummy); free(dummy);
        PyErr_NoMemory();
        return 1;
      }
      for (i = 0; i < n; i++) {
        VECTOR(*result)[i] = (VECTOR(*dummy)[i] != 0 &&
            VECTOR(*dummy)[i] == VECTOR(*dummy)[i]);
      }
      igraph_vector_destroy(dummy); free(dummy);
      *vptr = result;
    } else {
      /* The attribute is not numeric and not Boolean. Throw an exception. */
      PyErr_SetString(PyExc_ValueError, "attribute values must be Boolean or numeric");
      free(name);
      return 1;
    }

  } else if (PySequence_Check(o)) {
    result = (igraph_vector_bool_t*)calloc(1, sizeof(igraph_vector_bool_t));
    if (result == 0) {
      PyErr_NoMemory();
      return 1;
    }
    if (igraphmodule_PyObject_to_vector_bool_t(o, result)) {
      free(result);
      return 1;
    }
    *vptr = result;
  } else {
    PyErr_SetString(PyExc_TypeError, "unhandled type");
    return 1;
  }

  return 0;
}

/**
 * \ingroup python_interface_conversion
 * \brief Converts two igraph \c igraph_vector_int_t vectors to a Python list of integer pairs
 *
 * \param v1 the \c igraph_vector_int_t containing the 1st vector to be converted
 * \param v2 the \c igraph_vector_int_t containing the 2nd vector to be converted
 * \return the Python integer pair list as a \c PyObject*, or \c NULL if an error occurred
 */
PyObject* igraphmodule_vector_int_t_pair_to_PyList(const igraph_vector_int_t *v1,
    const igraph_vector_int_t *v2) {
  PyObject *list, *pair, *first, *second;
  Py_ssize_t i, n;

  n = igraph_vector_int_size(v1);
  if (n < 0 || igraph_vector_int_size(v2) != n) {
    return igraphmodule_handle_igraph_error();
  }

  /* create a new Python list */
  list = PyList_New(n);
  if (!list) {
    return NULL;
  }

  /* populate the list with data */
  for (i = 0; i < n; i++) {
    first = igraphmodule_integer_t_to_PyObject(VECTOR(*v1)[i]);
    if (!first) {
      Py_DECREF(list);
      return NULL;
    }

    second = igraphmodule_integer_t_to_PyObject(VECTOR(*v2)[i]);
    if (!second) {
      Py_DECREF(first);
      Py_DECREF(list);
      return NULL;
    }

    pair = PyTuple_Pack(2, first, second);
    if (pair == NULL) {
      Py_DECREF(second);
      Py_DECREF(first);
      Py_DECREF(list);
      return NULL;
    }

    Py_DECREF(first);
    Py_DECREF(second);
    first = second = 0;

    PyList_SetItem(list, i, pair);  /* will not fail */
  }

  return list;
}

/**
 * \ingroup python_interface_conversion
 * \brief Converts an igraph \c igraph_matrix_t to a Python list of lists
 *
 * \param m the \c igraph_matrix_t containing the matrix to be converted
 * \param type the type of conversion. If equals to IGRAPHMODULE_TYPE_INT,
 *        returns an integer matrix, else returns a float matrix.
 * \return the Python list of lists as a \c PyObject*, or \c NULL if an error occurred
 */
PyObject* igraphmodule_matrix_t_to_PyList(const igraph_matrix_t *m,
    igraphmodule_conv_t type) {
  PyObject *list, *row, *item;
  Py_ssize_t nr, nc, i, j;

  nr = igraph_matrix_nrow(m);
  nc = igraph_matrix_ncol(m);
  if (nc < 0 || nc < 0) {
    return igraphmodule_handle_igraph_error();
  }

  // create a new Python list
  list = PyList_New(nr);
  if (!list) {
    return NULL;
  }

  // populate the list with data
  for (i = 0; i < nr; i++) {
    row = PyList_New(nc);
    if (!row) {
      Py_DECREF(list);
      return NULL;
    }
  
    for (j = 0; j < nc; j++) {
      item = igraphmodule_real_t_to_PyObject(MATRIX(*m, i, j), type);
      if (!item) {
        Py_DECREF(row);
        Py_DECREF(list);
        return NULL;
      }

      PyList_SetItem(row, j, item);  /* will not fail */
    }

    PyList_SetItem(list, i, row);  /* will not fail */   
  }

  // return the list
  return list;
}

/**
 * \ingroup python_interface_conversion
 * \brief Converts an igraph \c igraph_matrix_int_t to a Python list of lists
 *
 * \param m the \c igraph_matrix_int_t containing the matrix to be converted
 * \return the Python list of lists as a \c PyObject*, or \c NULL if an error occurred
 */
PyObject* igraphmodule_matrix_int_t_to_PyList(const igraph_matrix_int_t *m) {
   PyObject *list, *row, *item;
   Py_ssize_t nr, nc, i, j;

   nr = igraph_matrix_int_nrow(m);
   nc = igraph_matrix_int_ncol(m);
   if (nr < 0 || nc < 0) {
     return igraphmodule_handle_igraph_error();
   }

   // create a new Python list
   list = PyList_New(nr);
   if (!list) {
     return NULL;
   }
  
   // populate the list with data
   for (i = 0; i < nr; i++) {
    row = PyList_New(nc);
    if (!row) {
      Py_DECREF(list);
      return NULL;
    }

    for (j = 0; j < nc; j++) {
      // convert to integers except nan or infinity
      item = igraphmodule_integer_t_to_PyObject(MATRIX(*m, i, j));
      if (!item) {
        Py_DECREF(row);
        Py_DECREF(list);
        return NULL;
      }

      PyList_SetItem(row, j, item);  /* will not fail */
    }

    PyList_SetItem(list, i, row);  /* will not fail */   
  }

  // return the list
  return list;
}

/**
 * \ingroup python_interface_conversion
 * \brief Converts an igraph \c igraph_vector_ptr_t to a Python list of lists
 *
 * \param v the \c igraph_vector_ptr_t containing the vector to be converted
 * \return the Python list as a \c PyObject*, or \c NULL if an error occurred
 */
PyObject* igraphmodule_vector_ptr_t_to_PyList(const igraph_vector_ptr_t *v,
    igraphmodule_conv_t type) {
  PyObject *list, *item;
  Py_ssize_t n, i;

  n = igraph_vector_ptr_size(v);
  if (n < 0) {
    return igraphmodule_handle_igraph_error();
  }

  list = PyList_New(n);
  if (!list) {
    return NULL;
  }

  for (i = 0; i < n; i++) {
    item = igraphmodule_vector_t_to_PyList((igraph_vector_t*)VECTOR(*v)[i], type);
    if (item == NULL) {
      Py_DECREF(list);
      return NULL;
    }
    PyList_SetItem(list, i, item);  /* will not fail */
  }

  return list;
}

/**
 * \ingroup python_interface_conversion
 * \brief Converts an igraph \c igraph_vector_ptr_t to a Python list of lists
 *
 * \param v the \c igraph_vector_ptr_t containing the vector to be converted
 * \return the Python list as a \c PyObject*, or \c NULL if an error occurred
 */
PyObject* igraphmodule_vector_int_ptr_t_to_PyList(const igraph_vector_ptr_t *v) {
  PyObject *list, *item;
  Py_ssize_t n, i;

  n = igraph_vector_ptr_size(v);
  if (n < 0) {
    return igraphmodule_handle_igraph_error();
  }

  list = PyList_New(n);
  if (!list) {
    return NULL;
  }

  for (i = 0; i < n; i++) {
    item = igraphmodule_vector_int_t_to_PyList((igraph_vector_int_t*)VECTOR(*v)[i]);
    if (item == NULL) {
      Py_DECREF(list);
      return NULL;
    }
    PyList_SetItem(list, i, item);  /* will not fail */
  }

  return list;
}


/**
 * \ingroup python_interface_conversion
 * \brief Converts a Python list of lists to an \c igraph_matrix_t
 *
 * \param o the Python object representing the list of lists
 * \param m the address of an uninitialized \c igraph_matrix_t
 * \return 0 if everything was OK, 1 otherwise. Sets appropriate exceptions.
 */
int igraphmodule_PyList_to_matrix_t(PyObject* o, igraph_matrix_t *m) {
  return igraphmodule_PyList_to_matrix_t_with_minimum_column_count(o, m, 0);
}

/**
 * \ingroup python_interface_conversion
 * \brief Converts a Python list of lists to an \c igraph_matrix_t, ensuring
 * that the matrix has at least the given number of columns
 *
 * \param o the Python object representing the list of lists
 * \param m the address of an uninitialized \c igraph_matrix_t
 * \param num_cols the minimum number of columns in the matrix
 * \return 0 if everything was OK, 1 otherwise. Sets appropriate exceptions.
 */
int igraphmodule_PyList_to_matrix_t_with_minimum_column_count(PyObject *o, igraph_matrix_t *m, int min_cols) {
  Py_ssize_t nr, nc, n, i, j;
  PyObject *row, *item;
  int was_warned = 0;

  /* calculate the matrix dimensions */
  if (!PySequence_Check(o) || PyUnicode_Check(o)) {
    PyErr_SetString(PyExc_TypeError, "matrix expected (list of sequences)");
    return 1;
  }

  nr = PySequence_Size(o);
  nc = min_cols > 0 ? min_cols : 0;
  for (i = 0; i < nr; i++) {
    row = PySequence_GetItem(o, i);
    if (!PySequence_Check(row)) {
      Py_DECREF(row);
      PyErr_SetString(PyExc_TypeError, "matrix expected (list of sequences)");
      return 1;
    }
    n = PySequence_Size(row);
    Py_DECREF(row);
    if (n > nc) {
      nc = n;
    }
  }

  igraph_matrix_init(m, nr, nc);
  for (i = 0; i < nr; i++) {
    row = PySequence_GetItem(o, i);
    n = PySequence_Size(row);
    for (j = 0; j < n; j++) {
      item = PySequence_GetItem(row, j);
      if (PyLong_Check(item)) {
        MATRIX(*m, i, j) = PyLong_AsLong(item);
      } else if (PyLong_Check(item)) {
        MATRIX(*m, i, j) = PyLong_AsLong(item);
      } else if (PyFloat_Check(item)) {
        MATRIX(*m, i, j) = PyFloat_AsDouble(item);
      } else if (!was_warned) {
        PY_IGRAPH_WARN("non-numeric value in matrix ignored");
        was_warned=1;
      }
      Py_DECREF(item);
    }
    Py_DECREF(row);
  }

  return 0;
}

/**
 * \ingroup python_interface_conversion
 * \brief Converts a Python list of lists to an \c igraph_matrix_int_t
 *
 * \param o the Python object representing the list of lists
 * \param m the address of an uninitialized \c igraph_matrix_int_t
 * \return 0 if everything was OK, 1 otherwise. Sets appropriate exceptions.
 */
int igraphmodule_PyList_to_matrix_int_t(PyObject* o, igraph_matrix_int_t *m) {
  return igraphmodule_PyList_to_matrix_int_t_with_minimum_column_count(o, m, 0);
}

/**
 * \ingroup python_interface_conversion
 * \brief Converts a Python list of lists to an \c igraph_matrix_int_t, ensuring
 * that the matrix has at least the given number of columns
 *
 * \param o the Python object representing the list of lists
 * \param m the address of an uninitialized \c igraph_matrix_int_t
 * \param num_cols the minimum number of columns in the matrix
 * \return 0 if everything was OK, 1 otherwise. Sets appropriate exceptions.
 */
int igraphmodule_PyList_to_matrix_int_t_with_minimum_column_count(PyObject *o, igraph_matrix_int_t *m, int min_cols) {
  Py_ssize_t nr, nc, n, i, j;
  PyObject *row, *item;
  int ok, was_warned = 0;

  /* calculate the matrix dimensions */
  if (!PySequence_Check(o) || PyUnicode_Check(o)) {
    PyErr_SetString(PyExc_TypeError, "matrix expected (list of sequences)");
    return 1;
  }

  nr = PySequence_Size(o);
  nc = min_cols > 0 ? min_cols : 0;
  for (i = 0; i < nr; i++) {
    row = PySequence_GetItem(o, i);
    if (!PySequence_Check(row)) {
      Py_DECREF(row);
      PyErr_SetString(PyExc_TypeError, "matrix expected (list of sequences)");
      return 1;
    }
    n = PySequence_Size(row);
    Py_DECREF(row);
    if (n > nc) {
      nc = n;
    }
  }

  igraph_matrix_int_init(m, nr, nc);
  for (i = 0; i < nr; i++) {
    row = PySequence_GetItem(o, i);
    n = PySequence_Size(row);
    for (j = 0; j < n; j++) {
      item = PySequence_GetItem(row, j);
      ok = 1;
      if (PyLong_Check(item)) {
        if (igraphmodule_PyObject_to_integer_t(item, &MATRIX(*m, i, j))) {
          ok = 0;
        }
      } else if (PyFloat_Check(item)) {
        MATRIX(*m, i, j) = (igraph_integer_t)PyFloat_AsDouble(item);
      } else {
        ok = 0;
      }
      
      if (!ok && !was_warned) {
        PY_IGRAPH_WARN("non-numeric value in matrix ignored");
        was_warned = 1;
      }

      Py_DECREF(item);
    }
    Py_DECREF(row);
  }

  return 0;
}

/**
 * \ingroup python_interface_conversion
 * \brief Converts a Python list of lists to an \c igraph_vector_ptr_t
 *        containing \c igraph_vector_t items.
 *
 * The returned vector will have an item destructor that destroys the
 * contained vectors, so it is important to call \c igraph_vector_ptr_destroy_all
 * on it instead of \c igraph_vector_ptr_destroy when the vector is no longer
 * needed.
 *
 * \param o the Python object representing the list of lists
 * \param m the address of an uninitialized \c igraph_vector_ptr_t
 * \return 0 if everything was OK, 1 otherwise. Sets appropriate exceptions.
 */
int igraphmodule_PyObject_to_vector_ptr_t(PyObject* list, igraph_vector_ptr_t* vec,
    igraph_bool_t need_non_negative) {
  PyObject *it, *item;
  igraph_vector_t *subvec;

  if (PyUnicode_Check(list)) {
    PyErr_SetString(PyExc_TypeError, "expected iterable (but not string)");
    return 1;
  }

  it = PyObject_GetIter(list);
  if (!it) {
    return 1;
  }

  if (igraph_vector_ptr_init(vec, 0)) {
    igraphmodule_handle_igraph_error();
    Py_DECREF(it);
    return 1;
  }

  IGRAPH_VECTOR_PTR_SET_ITEM_DESTRUCTOR(vec, igraph_vector_destroy);
  while ((item = PyIter_Next(it)) != 0) {
    subvec = igraph_Calloc(1, igraph_vector_t);
    if (subvec == 0) {
      Py_DECREF(item);
      Py_DECREF(it);
      PyErr_NoMemory();
      return 1;
    }

    if (igraphmodule_PyObject_to_vector_t(item, subvec, need_non_negative)) {
      Py_DECREF(item);
      Py_DECREF(it);
      igraph_vector_destroy(subvec);
      igraph_vector_ptr_destroy_all(vec);
      return 1;
    }

    Py_DECREF(item);

    if (igraph_vector_ptr_push_back(vec, subvec)) {
      Py_DECREF(it);
      igraph_vector_destroy(subvec);
      igraph_vector_ptr_destroy_all(vec);
      return 1;
    }

    /* ownership of 'subvec' taken by 'vec' here */
  }

  Py_DECREF(it);
  return 0;
}

/**
 * \ingroup python_interface_conversion
 * \brief Converts a Python list of lists to an \c igraph_vector_ptr_t
 *        containing \c igraph_vector_int_t items.
 *
 * The returned vector will have an item destructor that destroys the
 * contained vectors, so it is important to call \c igraph_vector_ptr_destroy_all
 * on it instead of \c igraph_vector_ptr_destroy when the vector is no longer
 * needed.
 *
 * \param o the Python object representing the list of lists
 * \param m the address of an uninitialized \c igraph_vector_ptr_t
 * \return 0 if everything was OK, 1 otherwise. Sets appropriate exceptions.
 */
int igraphmodule_PyObject_to_vector_int_ptr_t(PyObject* list, igraph_vector_ptr_t* vec) {
  PyObject *it, *item;
  igraph_vector_int_t *subvec;

  if (PyUnicode_Check(list)) {
    PyErr_SetString(PyExc_TypeError, "expected iterable (but not string)");
    return 1;
  }

  it = PyObject_GetIter(list);
  if (!it) {
    return 1;
  }

  if (igraph_vector_ptr_init(vec, 0)) {
    igraphmodule_handle_igraph_error();
    Py_DECREF(it);
    return 1;
  }

  IGRAPH_VECTOR_PTR_SET_ITEM_DESTRUCTOR(vec, igraph_vector_int_destroy);
  while ((item = PyIter_Next(it)) != 0) {
    subvec = igraph_Calloc(1, igraph_vector_int_t);
    if (subvec == 0) {
      Py_DECREF(item);
      Py_DECREF(it);
      PyErr_NoMemory();
      return 1;
    }

    if (igraphmodule_PyObject_to_vector_int_t(item, subvec)) {
      Py_DECREF(item);
      Py_DECREF(it);
      igraph_vector_int_destroy(subvec);
      igraph_vector_ptr_destroy_all(vec);
      return 1;
    }

    Py_DECREF(item);

    if (igraph_vector_ptr_push_back(vec, subvec)) {
      Py_DECREF(it);
      igraph_vector_int_destroy(subvec);
      igraph_vector_ptr_destroy_all(vec);
      return 1;
    }

    /* ownership of 'subvec' taken by 'vec' here */
  }

  Py_DECREF(it);
  return 0;
}


/**
 * \ingroup python_interface_conversion
 * \brief Converts an \c igraph_strvector_t to a Python string list
 *
 * \param v the \c igraph_strvector_t containing the vector to be converted
 * \return the Python string list as a \c PyObject*, or \c NULL if an error occurred
 */
PyObject* igraphmodule_strvector_t_to_PyList(igraph_strvector_t *v) {
  PyObject *list, *item;
  Py_ssize_t n, i;
  char* ptr;

  n = igraph_strvector_size(v);
  if (n < 0) {
    return igraphmodule_handle_igraph_error();
  }

  /* create a new Python list */
  list = PyList_New(n);
  if (!list) {
    return NULL;
  }

  /* populate the list with data */
  for (i = 0; i < n; i++) {
    igraph_strvector_get(v, i, &ptr);

    item = PyUnicode_FromString(ptr);
    if (!item) {
      Py_DECREF(list);
      return NULL;
    }

    PyList_SetItem(list, i, item);  /* will not fail */
  }

  /* return the list */
  return list;
}

/**
 * \ingroup python_interface_conversion
 * \brief Converts a Python string list to an \c igraph_strvector_t
 *
 * \param v the Python list as a \c PyObject*
 * \param result an \c igraph_strvector_t containing the result
 * The incoming \c igraph_strvector_t should be uninitialized. Raises suitable
 * Python exceptions when needed.
 * \return 0 if everything was OK, 1 otherwise
 */
int igraphmodule_PyList_to_strvector_t(PyObject* v, igraph_strvector_t *result) {
  Py_ssize_t n, i;
  PyObject *o;

  if (!PyList_Check(v)) {
    PyErr_SetString(PyExc_TypeError, "expected list");
    return 1;
  }

  n=PyList_Size(v);

  /* initialize the string vector */
  if (igraph_strvector_init(result, n)) return 1;

  /* populate the vector with data */
  for (i=0; i<n; i++) {
    PyObject *item = PyList_GetItem(v, i);
    char* ptr;
    igraph_bool_t will_free = 0;

    if (PyUnicode_Check(item)) {
      ptr = PyUnicode_CopyAsString(item);
      if (ptr == 0) {
        igraph_strvector_destroy(result);
        return 1;
      }
      will_free = 1;
    } else {
      o = PyObject_Str(item);
      if (o == 0) {
        igraph_strvector_destroy(result);
        return 1;
      }
      ptr = PyUnicode_CopyAsString(o);
      Py_DECREF(o);
      if (ptr == 0) {
        igraph_strvector_destroy(result);
        return 1;
      }
      will_free = 1;
    }

    if (igraph_strvector_set(result, i, ptr)) {
      if (will_free)
        free(ptr);
      igraph_strvector_destroy(result);
      return 1;
    }
    if (will_free)
      free(ptr);
  }

  return 0;
}

/**
 * \ingroup python_interface_conversion
 * \brief Appends the contents of a Python iterator returning graphs to
 * an \c igraph_vectorptr_t
 *
 * The incoming \c igraph_vector_ptr_t should be INITIALIZED.
 * Raises suitable Python exceptions when needed.
 *
 * \param it the Python iterator
 * \param v the \c igraph_vector_ptr_t which will contain the result
 * \return 0 if everything was OK, 1 otherwise
 */
int igraphmodule_append_PyIter_of_graphs_to_vector_ptr_t(PyObject *it,
    igraph_vector_ptr_t *v) {
  PyObject *t;

  while ((t=PyIter_Next(it))) {
    if (!PyObject_TypeCheck(t, igraphmodule_GraphType)) {
      PyErr_SetString(PyExc_TypeError, "iterable argument must contain graphs");
      Py_DECREF(t);
      return 1;
    }
    igraph_vector_ptr_push_back(v, &((igraphmodule_GraphObject*)t)->g);
    Py_DECREF(t);
  }

  return 0;
}

/**
 * \ingroup python_interface_conversion
 * \brief Appends the contents of a Python iterator returning graphs to
 * an \c igraph_vectorptr_t, and also stores the class of the first graph
 *
 * The incoming \c igraph_vector_ptr_t should be INITIALIZED.
 * Raises suitable Python exceptions when needed.
 *
 * \param it the Python iterator
 * \param v the \c igraph_vector_ptr_t which will contain the result
 * \return 0 if everything was OK, 1 otherwise
 */
int igraphmodule_append_PyIter_of_graphs_to_vector_ptr_t_with_type(PyObject *it,
    igraph_vector_ptr_t *v,
    PyTypeObject **g_type) {
  PyObject *t;
  int first = 1;

  while ((t = PyIter_Next(it))) {
    if (!PyObject_TypeCheck(t, igraphmodule_GraphType)) {
      PyErr_SetString(PyExc_TypeError, "iterable argument must contain graphs");
      Py_DECREF(t);
      return 1;
    }
    if (first) {
      *g_type = Py_TYPE(t);
      first = 0;
    }
    igraph_vector_ptr_push_back(v, &((igraphmodule_GraphObject*)t)->g);
    Py_DECREF(t);
  }

  return 0;
}

/**
 * \ingroup python_interface_conversion
 * \brief Tries to interpret a Python object as a single vertex ID
 *
 * \param o      the Python object
 * \param vid    the vertex ID will be stored here
 * \param graph  the graph that will be used to interpret vertex names
 *               if a string was given in o. It may also be a null pointer
 *               if we don't need name lookups.
 * \return 0 if everything was OK, 1 otherwise
 */
int igraphmodule_PyObject_to_vid(PyObject *o, igraph_integer_t *vid, igraph_t *graph) {
  if (o == 0) {
    PyErr_SetString(PyExc_TypeError, "only numbers, strings or igraph.Vertex objects can be converted to vertex IDs");
    return 1;
  } else if (PyLong_Check(o)) {
    /* Single vertex ID */
    if (igraphmodule_PyObject_to_integer_t(o, vid)) {
      return 1;
    }
  } else if (graph != 0 && PyBaseString_Check(o)) {
    /* Single vertex ID from vertex name */
    if (igraphmodule_get_vertex_id_by_name(graph, o, vid)) {
      return 1;
    }
  } else if (igraphmodule_Vertex_Check(o)) {
    /* Single vertex ID from Vertex object */
    igraphmodule_VertexObject *vo = (igraphmodule_VertexObject*)o;
    *vid = igraphmodule_Vertex_get_index_igraph_integer(vo);
  } else {
    /* Other numeric type that can be converted to an index */
    PyObject* num = PyNumber_Index(o);
    if (num) {
      if (PyLong_Check(num)) {
        if (igraphmodule_PyObject_to_integer_t(num, vid)) {
          Py_DECREF(num);
          return 1;
        }
      } else {
        PyErr_SetString(PyExc_TypeError, "PyNumber_Index() returned invalid type");
        Py_DECREF(num);
        return 1;
      }
      Py_DECREF(num);
    } else {
      PyErr_SetString(PyExc_TypeError, "only numbers, strings or igraph.Vertex objects can be converted to vertex IDs");
      return 1;
<<<<<<< HEAD
    }
=======
  } else {
    PyErr_SetString(PyExc_TypeError, "only non-negative integers, strings or igraph.Vertex objects can be converted to vertex IDs");
    return 1;
>>>>>>> 9eb7a429
  }

  if (*vid < 0) {
    PyErr_Format(PyExc_ValueError, "vertex IDs must be non-negative, got: %" IGRAPH_PRId, *vid);
    return 1;
  }

  return 0;
}

/**
 * \ingroup python_interface_conversion
 * \brief Tries to interpret a Python object as a vertex selector
 *
 * \param o      the Python object
 * \param vs     the \c igraph_vs_t which will contain the result
 * \param graph  an \c igraph_t object which will be used to interpret vertex
 *               names (if the supplied Python object contains strings)
 * \param return_single will be 1 if the selector selected only a single vertex,
 *                      0 otherwise
 * \param single_vid    if the selector selected only a single vertex, the ID
 *                      of the selected vertex will also be returned here.
 *
 * \return 0 if everything was OK, 1 otherwise
 */
int igraphmodule_PyObject_to_vs_t(PyObject *o, igraph_vs_t *vs,
    igraph_t *graph, igraph_bool_t *return_single, igraph_integer_t *single_vid) {
  igraph_integer_t vid;
  igraph_vector_int_t vector;

  if (o == 0 || o == Py_None) {
    /* Returns a vertex sequence for all vertices */
    if (return_single)
      *return_single = 0;
    igraph_vs_all(vs);
    return 0;
  }

  if (igraphmodule_VertexSeq_Check(o)) {
    /* Returns a vertex sequence from a VertexSeq object */
    igraphmodule_VertexSeqObject *vso = (igraphmodule_VertexSeqObject*)o;

    if (igraph_vs_copy(vs, &vso->vs)) {
      igraphmodule_handle_igraph_error();
      return 1;
    }

    if (return_single) {
      *return_single = 0;
    }

    return 0;
  }

  if (PySlice_Check(o) && graph != 0) {
    /* Returns a vertex sequence from a slice */
    Py_ssize_t no_of_vertices = igraph_vcount(graph);
    Py_ssize_t start, stop, step, slicelength, i;

    if (PySlice_GetIndicesEx(o, no_of_vertices, &start, &stop, &step, &slicelength))
      return 1;

    if (start == 0 && slicelength == no_of_vertices) {
      igraph_vs_all(vs);
    } else {
      if (igraph_vector_int_init(&vector, slicelength)) {
        igraphmodule_handle_igraph_error();
        return 1;
      }

      for (i = 0; i < slicelength; i++, start += step) {
        VECTOR(vector)[i] = start;
      }

      if (igraph_vs_vector_copy(vs, &vector)) {
        igraphmodule_handle_igraph_error();
        igraph_vector_int_destroy(&vector);
        return 1;
      }

      igraph_vector_int_destroy(&vector);
    }

    if (return_single) {
      *return_single = 0;
    }

    return 0;
  }

  if (igraphmodule_PyObject_to_vid(o, &vid, graph)) {
    /* Object cannot be converted to a single vertex ID,
     * assume it is a sequence or iterable */

    PyObject *iterator;
    PyObject *item;

    if (PyBaseString_Check(o)) {
      /* Special case: strings and unicode objects are sequences, but they
       * will not yield valid vertex IDs */
      return 1;
    }

    /* Clear the exception set by igraphmodule_PyObject_to_vid */
    PyErr_Clear();

    iterator = PyObject_GetIter(o);

    if (iterator == NULL) {
      PyErr_SetString(PyExc_TypeError, "conversion to vertex sequence failed");
      return 1;
    }

    if (igraph_vector_int_init(&vector, 0)) {
      igraphmodule_handle_igraph_error();
      return 1;
    }

    while ((item = PyIter_Next(iterator))) {
      vid = -1;

      if (igraphmodule_PyObject_to_vid(item, &vid, graph))
        break;

      Py_DECREF(item);

      if (igraph_vector_int_push_back(&vector, vid)) {
        igraphmodule_handle_igraph_error();
        /* no need to destroy 'vector' here; will be done outside the loop due
         * to PyErr_Occurred */
        break;
      }
    }

    Py_DECREF(iterator);

    if (PyErr_Occurred()) {
      igraph_vector_int_destroy(&vector);
      return 1;
    }

    if (igraph_vs_vector_copy(vs, &vector)) {
      igraphmodule_handle_igraph_error();
      igraph_vector_int_destroy(&vector);
      return 1;
    }

    if (return_single) {
      *return_single = 0;
    }

    return 0;
  }

  /* The object can be converted into a single vertex ID */
  if (return_single)
    *return_single = 1;
  if (single_vid)
    *single_vid = vid;

  igraph_vs_1(vs, vid);

  return 0;
}

/**
 * \ingroup python_interface_conversion
 * \brief Tries to interpret a Python object as a single edge ID
 *
 * \param o      the Python object
 * \param eid    the edge ID will be stored here
 * \param graph  the graph that will be used to interpret vertex names and
 *               indices if o is a tuple. It may also be a null pointer
 *               if we don't want to handle tuples.
 * \return 0 if everything was OK, 1 otherwise
 */
int igraphmodule_PyObject_to_eid(PyObject *o, igraph_integer_t *eid, igraph_t *graph) {
  int retval;
  igraph_integer_t vid1, vid2;

  if (!o) {
    PyErr_SetString(PyExc_TypeError,
        "only numbers, igraph.Edge objects or tuples of vertex IDs can be "
        "converted to edge IDs");
    return 1;
  } else if (PyLong_Check(o)) {
    /* Single edge ID */
    if (igraphmodule_PyObject_to_integer_t(o, eid)) {
      return 1;
    }
  } else if (igraphmodule_Edge_Check(o)) {
    /* Single edge ID from Edge object */
    igraphmodule_EdgeObject *eo = (igraphmodule_EdgeObject*)o;
    *eid = igraphmodule_Edge_get_index_as_igraph_integer(eo);
  } else if (graph != 0 && PyTuple_Check(o)) {
    PyObject *o1, *o2;

    o1 = PyTuple_GetItem(o, 0);
    if (!o1) {
      return 1;
    }

    o2 = PyTuple_GetItem(o, 1);
    if (!o2) {
      return 1;
    }

    if (igraphmodule_PyObject_to_vid(o1, &vid1, graph)) {
      return 1;
    }
    if (igraphmodule_PyObject_to_vid(o2, &vid2, graph)) {
      return 1;
    }

    retval = igraph_get_eid(graph, eid, vid1, vid2, 1, 0);
    if (retval == IGRAPH_EINVVID) {
      PyErr_Format(
        PyExc_ValueError,
        "no edge from vertex #%" IGRAPH_PRId " to #%" IGRAPH_PRId "; no such vertex ID",
        vid1, vid2
      );
      return 1;
    } else if (retval) {
      igraphmodule_handle_igraph_error();
      return 1;
    }

    if (*eid < 0) {
      PyErr_Format(
        PyExc_ValueError,
        "no edge from vertex #%" IGRAPH_PRId " to #%" IGRAPH_PRId,
        vid1, vid2
      );
      return 1;
    }
  } else {
<<<<<<< HEAD
    /* Other numeric type that can be converted to an index */
    PyObject* num = PyNumber_Index(o);
    if (num) {
      if (PyLong_Check(num)) {
        if (igraphmodule_PyObject_to_integer_t(num, eid)) {
          Py_DECREF(num);
          return 1;
        }
      } else {
        PyErr_SetString(PyExc_TypeError, "PyNumber_Index() returned invalid type");
        Py_DECREF(num);
        return 1;
      }
      Py_DECREF(num);
    } else {
      PyErr_SetString(PyExc_TypeError,
          "only numbers, igraph.Edge objects or tuples of vertex IDs can be "
          "converted to edge IDs");
      return 1;
    }
=======
    PyErr_SetString(PyExc_TypeError,
        "only non-negative integers, igraph.Edge objects or tuples of vertex IDs can be "
        "converted to edge IDs");
    return 1;
>>>>>>> 9eb7a429
  }

  if (*eid < 0) {
    PyErr_Format(PyExc_ValueError, "edge IDs must be non-negative, got: %" IGRAPH_PRId, *eid);
    return 1;
  }

  return 0;
}


/**
 * \ingroup python_interface_conversion
 * \brief Tries to interpret a Python object as an edge selector
 *
 * \param o the Python object
 * \param vs the \c igraph_es_t which will contain the result
 * \param graph  an \c igraph_t object which will be used to interpret vertex
 *               names and tuples (if the supplied Python object contains them)
 * \param return_single will be 1 if the selector selected only a single edge,
 * 0 otherwise
 * \return 0 if everything was OK, 1 otherwise
 */
int igraphmodule_PyObject_to_es_t(PyObject *o, igraph_es_t *es, igraph_t *graph,
                  igraph_bool_t *return_single) {
  igraph_integer_t eid;
  igraph_vector_int_t vector;

  if (o == 0 || o == Py_None) {
    /* Returns an edge sequence for all edges */
    if (return_single)
      *return_single = 0;
    igraph_es_all(es, IGRAPH_EDGEORDER_ID);
    return 0;
  }

  if (igraphmodule_EdgeSeq_Check(o)) {
    /* Returns an edge sequence from an EdgeSeq object */
    igraphmodule_EdgeSeqObject *eso = (igraphmodule_EdgeSeqObject*)o;
    if (igraph_es_copy(es, &eso->es)) {
      igraphmodule_handle_igraph_error();
      return 1;
    }
    if (return_single)
      *return_single = 0;
    return 0;
  }

  if (igraphmodule_PyObject_to_eid(o, &eid, graph)) {
    /* Object cannot be converted to a single edge ID,
     * assume it is a sequence or iterable */

    PyObject *iterator;
    PyObject *item;

    /* Clear the exception set by igraphmodule_PyObject_to_eid */
    PyErr_Clear();

    iterator = PyObject_GetIter(o);

    if (iterator == NULL) {
      PyErr_SetString(PyExc_TypeError, "conversion to edge sequence failed");
      return 1;
    }

    if (igraph_vector_int_init(&vector, 0)) {
      igraphmodule_handle_igraph_error();
      return 1;
    }

    while ((item = PyIter_Next(iterator))) {
      eid = -1;

      if (igraphmodule_PyObject_to_eid(item, &eid, graph)) {
        break;
      }

      Py_DECREF(item);

      if (igraph_vector_int_push_back(&vector, eid)) {
        igraphmodule_handle_igraph_error();
        /* no need to destroy 'vector' here; will be done outside the loop due
         * to PyErr_Occurred */
        break;
      }
    }

    Py_DECREF(iterator);

    if (PyErr_Occurred()) {
      igraph_vector_int_destroy(&vector);
      return 1;
    }

    if (igraph_vector_int_size(&vector) > 0) {
      igraph_es_vector_copy(es, &vector);
    } else {
      igraph_es_none(es);
    }

    igraph_vector_int_destroy(&vector);

    if (return_single) {
      *return_single = 0;
    }

    return 0;
  }

  /* The object can be converted into a single edge ID */
  if (return_single) {
    *return_single = 1;
  }

  /*
  if (single_eid)
    *single_eid = eid;
  */

  igraph_es_1(es, eid);

  return 0;
}

/**
 * \ingroup python_interface_conversion
 * \brief Tries to interpret a Python object as a numeric attribute value list
 *
 * \param o the Python object
 * \param v the \c igraph_vector_t which will contain the result
 * \param g a \c igraphmodule_GraphObject object or \c NULL - used when the
 * provided Python object is not a list and we're trying to interpret it as
 * an attribute name.
 * \param type the attribute type (graph = 0, vertex = 1, edge = 2) to be used
 * \param def default value if the attribute name supplied is \c None
 * if \c o is not a list.
 * \return 0 if everything was OK, 1 otherwise
 *
 * If the Python object is not a list, tries to interpret it as an attribute
 * name.
 */
int igraphmodule_PyObject_to_attribute_values(PyObject *o,
                          igraph_vector_t *v,
                          igraphmodule_GraphObject* g,
                          int type, igraph_real_t def) {
  PyObject* list = o;
  Py_ssize_t i, n;

  if (o == NULL) {
    return 1;
  }
  
  if (o == Py_None) {
    if (type == ATTRHASH_IDX_VERTEX) {
      n = igraph_vcount(&g->g);
    } else if (type == ATTRHASH_IDX_EDGE) {
      n = igraph_ecount(&g->g);
    } else {
      n = 1;
    }

    if (igraph_vector_init(v, n)) {
      return 1;
    }

    igraph_vector_fill(v, def);
    return 0;
  }

  if (!PyList_Check(o)) {
    list = PyDict_GetItem(((PyObject**)g->g.attr)[type], o);
    if (!list) {
      if (!PyErr_Occurred())
    PyErr_SetString(PyExc_KeyError, "Attribute does not exist");
      return 1;
    }
  }

  n = PyList_Size(list);
  if (igraph_vector_init(v, n)) {
    return 1;
  }

  for (i = 0; i < n; i++) {
    PyObject *item = PyList_GetItem(list, i);
    if (!item) {
      igraph_vector_destroy(v);
      return 1;
    }

    if (PyLong_Check(item)) {
      VECTOR(*v)[i] = PyLong_AsLong(item);
    } else if (PyFloat_Check(item)) {
      VECTOR(*v)[i] = PyFloat_AsDouble(item);
    } else {
      VECTOR(*v)[i] = def;
    }
  }

  return 0;
}


int igraphmodule_PyObject_to_drl_options_t(PyObject *obj,
    igraph_layout_drl_options_t *options) {
  int retval;

  if (obj == Py_None) {
    retval = igraph_layout_drl_options_init(options, IGRAPH_LAYOUT_DRL_DEFAULT);
  } else if (PyUnicode_Check(obj)) {
    /* We have a string, so we are using a preset */
    igraph_layout_drl_default_t def=IGRAPH_LAYOUT_DRL_DEFAULT;
    if (PyUnicode_IsEqualToASCIIString(obj, "default"))
      def=IGRAPH_LAYOUT_DRL_DEFAULT;
    else if (PyUnicode_IsEqualToASCIIString(obj, "coarsen"))
      def=IGRAPH_LAYOUT_DRL_COARSEN;
    else if (PyUnicode_IsEqualToASCIIString(obj, "coarsest"))
      def=IGRAPH_LAYOUT_DRL_COARSEST;
    else if (PyUnicode_IsEqualToASCIIString(obj, "refine"))
      def=IGRAPH_LAYOUT_DRL_REFINE;
    else if (PyUnicode_IsEqualToASCIIString(obj, "final"))
      def=IGRAPH_LAYOUT_DRL_FINAL;
    else {
      PyErr_SetString(PyExc_ValueError, "unknown DrL template name. Must be one of: default, coarsen, coarsest, refine, final");
      return 1;
    }
    retval = igraph_layout_drl_options_init(options, def);
  } else {
    retval = igraph_layout_drl_options_init(options, IGRAPH_LAYOUT_DRL_DEFAULT);
#define CONVERT_DRL_OPTION(OPTION, TYPE) do { \
      PyObject *o1; \
      if (PyMapping_Check(obj)) { \
        o1 = PyMapping_GetItemString(obj, #OPTION); \
        igraphmodule_PyObject_to_##TYPE##_t(o1, &options->OPTION); \
        Py_XDECREF(o1); \
      } \
      o1 = PyObject_GetAttrString(obj, #OPTION); \
      igraphmodule_PyObject_to_##TYPE##_t(o1, &options->OPTION); \
      Py_XDECREF(o1); \
    } while (0)
#define CONVERT_DRL_OPTION_BLOCK(NAME) do { \
    CONVERT_DRL_OPTION(NAME##_iterations, integer); \
    CONVERT_DRL_OPTION(NAME##_temperature, real); \
    CONVERT_DRL_OPTION(NAME##_attraction, real); \
    CONVERT_DRL_OPTION(NAME##_damping_mult, real); \
    } while (0)

    if (!retval) {
      CONVERT_DRL_OPTION(edge_cut, real);
      CONVERT_DRL_OPTION_BLOCK(init);
      CONVERT_DRL_OPTION_BLOCK(liquid);
      CONVERT_DRL_OPTION_BLOCK(expansion);
      CONVERT_DRL_OPTION_BLOCK(cooldown);
      CONVERT_DRL_OPTION_BLOCK(crunch);
      CONVERT_DRL_OPTION_BLOCK(simmer);

      PyErr_Clear();
    }

#undef CONVERT_DRL_OPTION
#undef CONVERT_DRL_OPTION_BLOCK
  }

  if (retval) {
    igraphmodule_handle_igraph_error();
    return 1;
  }

  return 0;
}


int igraphmodule_i_PyObject_pair_to_attribute_combination_record_t(
    PyObject* name, PyObject* value,
    igraph_attribute_combination_record_t *result) {
  if (igraphmodule_PyObject_to_attribute_combination_type_t(value, &result->type))
    return 1;

  if (result->type == IGRAPH_ATTRIBUTE_COMBINE_FUNCTION) {
    result->func = (void*) value;
  } else {
    result->func = 0;
  }

  if (name == Py_None)
    result->name = 0;
  else if (!PyUnicode_Check(name)) {
    PyErr_SetString(PyExc_TypeError, "keys must be strings or None in attribute combination specification dicts");
    return 1;
  } else {
    result->name = PyUnicode_CopyAsString(name);
  }

  return 0;
}

/**
 * \brief Converts a Python object to an \c igraph_attribute_combination_t
 *
 * Raises suitable Python exceptions when needed.
 *
 * An \c igraph_attribute_combination_t specifies how the attributes of multiple
 * vertices/edges should be combined when they are collapsed into a single vertex
 * or edge (e.g., when simplifying a graph). For each attribute, one can specify
 * a Python callable object to call or one of a list of recognised strings which
 * map to simple functions. The recognised strings are as follows:
 *
 *   - \c "ignore"  - the attribute will be ignored
 *   - \c "sum"     - the attribute values will be added
 *   - \c "prod"    - the product of the attribute values will be taken
 *   - \c "min"     - the minimum attribute value will be used
 *   - \c "max"     - the maximum attribute value will be used
 *   - \c "random"  - a random value will be selected
 *   - \c "first"   - the first value encountered will be selected
 *   - \c "last"    - the last value encountered will be selected
 *   - \c "mean"    - the mean of the attributes will be selected
 *   - \c "median"  - the median of the attributes will be selected
 *   - \c "concat"  - the attribute values will be concatenated
 *
 * The Python object being converted must either be a string, a callable or a dict.
 * If a string is given, it is considered as an \c igraph_attribute_combination_t
 * object that combines all attributes according to the function given by that
 * string. If a callable is given, it is considered as an
 * \c igraph_attribute_combination_t that combines all attributes by calling the
 * callable and taking its return value. If a dict is given, its key-value pairs
 * are iterated, the keys specify the attribute names (a key of None means all
 * explicitly not specified attributes), the values specify the functions to
 * call for those attributes.
 *
 * \param object the Python object to be converted
 * \param result the result is returned here. It must be an uninitialized
 *   \c igraph_attribute_combination_t object, it will be initialized accordingly.
 *   It is the responsibility of the caller to
 * \return 0 if everything was OK, 1 otherwise
 */
int igraphmodule_PyObject_to_attribute_combination_t(PyObject* object,
    igraph_attribute_combination_t *result) {
  igraph_attribute_combination_record_t rec;

  if (igraph_attribute_combination_init(result)) {
    igraphmodule_handle_igraph_error();
    return 1;
  }

  if (object == Py_None) {
    return 0;
  }

  if (PyDict_Check(object)) {
    /* a full-fledged dict was passed */
    PyObject *key, *value;
    Py_ssize_t pos = 0;

    while (PyDict_Next(object, &pos, &key, &value)) {
      if (igraphmodule_i_PyObject_pair_to_attribute_combination_record_t(key, value, &rec)) {
        igraph_attribute_combination_destroy(result);
        return 1;
      }
      igraph_attribute_combination_add(result, rec.name, rec.type, rec.func);
      free((char*)rec.name);   /* was allocated in pair_to_attribute_combination_record_t above */
    }
  } else {
    /* assume it is a string or callable */
    if (igraphmodule_i_PyObject_pair_to_attribute_combination_record_t(Py_None, object, &rec)) {
      igraph_attribute_combination_destroy(result);
      return 1;
    }

    igraph_attribute_combination_add(result, 0, rec.type, rec.func);
    free((char*)rec.name);   /* was allocated in pair_to_attribute_combination_record_t above */
  }

  return 0;
}

/**
 * \ingroup python_interface_conversion
 * \brief Converts a Python object to an igraph \c igraph_pagerank_algo_t
 */
int igraphmodule_PyObject_to_pagerank_algo_t(PyObject *o, igraph_pagerank_algo_t *result) {
  static igraphmodule_enum_translation_table_entry_t pagerank_algo_tt[] = {
        {"prpack", IGRAPH_PAGERANK_ALGO_PRPACK},
        {"arpack", IGRAPH_PAGERANK_ALGO_ARPACK},
        {0,0}
    };

  return igraphmodule_PyObject_to_enum(o, pagerank_algo_tt, (int*)result);
}

/**
 * \ingroup python_interface_conversion
 * \brief Converts a Python object to an igraph \c igraph_edge_type_sw_t
 */
int igraphmodule_PyObject_to_edge_type_sw_t(PyObject *o, igraph_edge_type_sw_t *result) {
  int result_int = *result;
  int retval;
  static igraphmodule_enum_translation_table_entry_t edge_type_sw_tt[] = {
        {"simple", IGRAPH_SIMPLE_SW},
        {"loops", IGRAPH_LOOPS_SW},
        {"multi", IGRAPH_MULTI_SW},
        {"all", IGRAPH_LOOPS_SW | IGRAPH_MULTI_SW},
        {0,0}
    };

  retval = igraphmodule_PyObject_to_enum_strict(o, edge_type_sw_tt, &result_int);

  if (retval) {
    return retval;
  }

  *result = result_int;
  return 0;
}

/**
 * \ingroup python_interface_conversion
 * \brief Converts a Python object to an igraph \c igraph_realize_degseq_t
 */
int igraphmodule_PyObject_to_realize_degseq_t(PyObject *o, igraph_realize_degseq_t *result) {
  static igraphmodule_enum_translation_table_entry_t realize_degseq_tt[] = {
        {"smallest", IGRAPH_REALIZE_DEGSEQ_SMALLEST},
        {"largest", IGRAPH_REALIZE_DEGSEQ_LARGEST},
        {"index", IGRAPH_REALIZE_DEGSEQ_INDEX},
        {0,0}
    };

  return igraphmodule_PyObject_to_enum_strict(o, realize_degseq_tt, (int*)result);
}

/**
 * \ingroup python_interface_conversion
 * \brief Converts a Python object to an igraph \c igraph_random_tree_t
 */
int igraphmodule_PyObject_to_random_tree_t(PyObject *o, igraph_random_tree_t *result) {
  static igraphmodule_enum_translation_table_entry_t random_tree_tt[] = {
        {"prufer", IGRAPH_RANDOM_TREE_PRUFER},
        {"lerw", IGRAPH_RANDOM_TREE_LERW},
        {0,0}
    };

  return igraphmodule_PyObject_to_enum_strict(o, random_tree_tt, (int*)result);
}
<|MERGE_RESOLUTION|>--- conflicted
+++ resolved
@@ -2798,7 +2798,7 @@
  */
 int igraphmodule_PyObject_to_vid(PyObject *o, igraph_integer_t *vid, igraph_t *graph) {
   if (o == 0) {
-    PyErr_SetString(PyExc_TypeError, "only numbers, strings or igraph.Vertex objects can be converted to vertex IDs");
+    PyErr_SetString(PyExc_TypeError, "only non-negative integers, strings or igraph.Vertex objects can be converted to vertex IDs");
     return 1;
   } else if (PyLong_Check(o)) {
     /* Single vertex ID */
@@ -2830,15 +2830,9 @@
       }
       Py_DECREF(num);
     } else {
-      PyErr_SetString(PyExc_TypeError, "only numbers, strings or igraph.Vertex objects can be converted to vertex IDs");
-      return 1;
-<<<<<<< HEAD
-    }
-=======
-  } else {
-    PyErr_SetString(PyExc_TypeError, "only non-negative integers, strings or igraph.Vertex objects can be converted to vertex IDs");
-    return 1;
->>>>>>> 9eb7a429
+      PyErr_SetString(PyExc_TypeError, "only non-negative integers, strings or igraph.Vertex objects can be converted to vertex IDs");
+      return 1;
+    }
   }
 
   if (*vid < 0) {
@@ -3021,7 +3015,7 @@
 
   if (!o) {
     PyErr_SetString(PyExc_TypeError,
-        "only numbers, igraph.Edge objects or tuples of vertex IDs can be "
+        "only non-negative integers, igraph.Edge objects or tuples of vertex IDs can be "
         "converted to edge IDs");
     return 1;
   } else if (PyLong_Check(o)) {
@@ -3075,7 +3069,6 @@
       return 1;
     }
   } else {
-<<<<<<< HEAD
     /* Other numeric type that can be converted to an index */
     PyObject* num = PyNumber_Index(o);
     if (num) {
@@ -3092,16 +3085,10 @@
       Py_DECREF(num);
     } else {
       PyErr_SetString(PyExc_TypeError,
-          "only numbers, igraph.Edge objects or tuples of vertex IDs can be "
+          "only non-negative integers, igraph.Edge objects or tuples of vertex IDs can be "
           "converted to edge IDs");
       return 1;
     }
-=======
-    PyErr_SetString(PyExc_TypeError,
-        "only non-negative integers, igraph.Edge objects or tuples of vertex IDs can be "
-        "converted to edge IDs");
-    return 1;
->>>>>>> 9eb7a429
   }
 
   if (*eid < 0) {
